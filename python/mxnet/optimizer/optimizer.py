# coding: utf-8
# Licensed to the Apache Software Foundation (ASF) under one
# or more contributor license agreements.  See the NOTICE file
# distributed with this work for additional information
# regarding copyright ownership.  The ASF licenses this file
# to you under the Apache License, Version 2.0 (the
# "License"); you may not use this file except in compliance
# with the License.  You may obtain a copy of the License at
#
#   http://www.apache.org/licenses/LICENSE-2.0
#
# Unless required by applicable law or agreed to in writing,
# software distributed under the License is distributed on an
# "AS IS" BASIS, WITHOUT WARRANTIES OR CONDITIONS OF ANY
# KIND, either express or implied.  See the License for the
# specific language governing permissions and limitations
# under the License.

# pylint: disable=too-many-lines
"""Weight updating functions."""
from __future__ import absolute_import
import logging
import math
import pickle
import warnings
import os
import numpy
from ..base import py_str
from ..ndarray import (NDArray, zeros, clip, sqrt, cast, maximum, abs as NDabs, array, multiply,
                       multi_sum_sq, multi_lars, norm as NDnorm)
from ..ndarray import (sgd_update, sgd_mom_update, adam_update, rmsprop_update, rmspropalex_update,
                       mp_sgd_update, mp_sgd_mom_update, square, ftrl_update, ftml_update,
                       signsgd_update, signum_update, nag_mom_update, mp_nag_mom_update,
                       multi_sgd_update, multi_sgd_mom_update, multi_mp_sgd_update,
                       multi_mp_sgd_mom_update, preloaded_multi_sgd_update,
                       preloaded_multi_sgd_mom_update, preloaded_multi_mp_sgd_update,
<<<<<<< HEAD
                       preloaded_multi_mp_sgd_mom_update)
from ..ndarray.contrib import (multi_lamb_update, multi_mp_lamb_update)
=======
                       preloaded_multi_mp_sgd_mom_update, lamb_update_phase1, lamb_update_phase2)
>>>>>>> 32a9baac
from ..ndarray import sparse
from ..random import normal
from ..util import is_np_array

__all__ = [
<<<<<<< HEAD
    'AdaDelta', 'AdaGrad', 'Adam', 'Adamax', 'DCASGD', 'FTML', 'Ftrl', 'multiLAMB', 'LARS', 
    'LBSGD', 'NAG', 'NDabs', 'Nadam', 'Optimizer', 'RMSProp', 'SGD', 'SGLD', 'Signum',
=======
    'AdaDelta', 'AdaGrad', 'Adam', 'Adamax', 'DCASGD', 'FTML', 'Ftrl', 'LARS', 'LBSGD',
    'NAG', 'NDabs', 'Nadam', 'Optimizer', 'RMSProp', 'SGD', 'SGLD', 'Signum', 'LAMB',
>>>>>>> 32a9baac
    'Test', 'Updater', 'ccSGD', 'create', 'get_updater', 'register'
]

def _flatten_list(nested_list):
    return [item for sublist in nested_list for item in sublist]

class Optimizer(object):
    """The base class inherited by all optimizers.

    Parameters
    ----------
    rescale_grad : float, optional, default 1.0
        Multiply the gradient with `rescale_grad` before updating. Often
        choose to be ``1.0/batch_size``.

    param_idx2name : dict from int to string, optional, default None
        A dictionary that maps int index to string name.

    clip_gradient : float, optional, default None
        Clip the gradient by projecting onto the box ``[-clip_gradient, clip_gradient]``.

    learning_rate : float, optional, default None
        The initial learning rate. If None, the optimization will use the
        learning rate from ``lr_scheduler``. If not None, it will overwrite
        the learning rate in ``lr_scheduler``. If None and ``lr_scheduler``
        is also None, then it will be set to 0.01 by default.

    lr_scheduler : LRScheduler, optional, default None
        The learning rate scheduler.

    wd : float, optional, default 0.0
        The weight decay (or L2 regularization) coefficient. Modifies objective
        by adding a penalty for having large weights.

    sym: Symbol, optional, default None
        The Symbol this optimizer is applying to.

    begin_num_update : int, optional, default 0
        The initial number of updates.

    multi_precision : bool, optional, default False
       Flag to control the internal precision of the optimizer.
       False: results in using the same precision as the weights (default),
       True: makes internal 32-bit copy of the weights and applies gradients
       in 32-bit precision even if actual weights used in the model have lower precision.
       Turning this on can improve convergence and accuracy when training with float16.

    param_dict : dict of int -> gluon.Parameter, default None
        Dictionary of parameter index to gluon.Parameter, used to lookup parameter attributes
        such as lr_mult, wd_mult, etc. param_dict shall not be deep copied.

    Properties
    ----------
    learning_rate : float
        The current learning rate of the optimizer. Given an Optimizer object
        optimizer, its learning rate can be accessed as optimizer.learning_rate.
    """
    def __init__(self, rescale_grad=1., param_idx2name=None, wd=0.,
                 clip_gradient=None, learning_rate=None,
                 lr_scheduler=None, sym=None, begin_num_update=0,
                 multi_precision=False, param_dict=None):
        self.rescale_grad = rescale_grad
        self.lr_scheduler = lr_scheduler
        if self.lr_scheduler is None and learning_rate is None:
            learning_rate = 0.01
        self.lr = learning_rate
        if self.lr_scheduler is not None and learning_rate is not None:
            if self.lr_scheduler.base_lr != learning_rate:
                print(UserWarning("learning rate from ``lr_scheduler`` has been "
                                  "overwritten by ``learning_rate`` in optimizer."))
                self.lr_scheduler.base_lr = learning_rate

        self.wd = wd
        self.lr_mult = {}
        self.wd_mult = {}
        self.begin_num_update = begin_num_update
        self.num_update = begin_num_update
        self._all_index_update_counts = {0 : {}}
        self._index_update_count = self._all_index_update_counts[0]
        self.clip_gradient = clip_gradient
        self.multi_precision = multi_precision
        self.aggregate_num = 0

        if param_idx2name is None:
            param_idx2name = {}
        assert isinstance(param_idx2name, dict), \
            'param_idx2name should be a dict of param indexes to names.'
        self.idx2name = param_idx2name.copy()
        self.sym_info = (sym.attr_dict(), sym.list_arguments()) if sym is not None else ()
        self.param_dict = param_dict if param_dict else {}
        self.allow_np_array = is_np_array()

        self.set_lr_mult({})
        self.set_wd_mult({})

    opt_registry = {}

    @staticmethod
    def register(klass):
        """Registers a new optimizer.

        Once an optimizer is registered, we can create an instance of this
        optimizer with `create_optimizer` later.

        Examples
        --------

        >>> @mx.optimizer.Optimizer.register
        ... class MyOptimizer(mx.optimizer.Optimizer):
        ...     pass
        >>> optim = mx.optimizer.Optimizer.create_optimizer('MyOptimizer')
        >>> print(type(optim))
        <class '__main__.MyOptimizer'>
        """
        assert(isinstance(klass, type))
        name = klass.__name__.lower()
        if name in Optimizer.opt_registry:
            warnings.warn('WARNING: New optimizer %s.%s is overriding '
                          'existing optimizer %s.%s' %
                          (klass.__module__, klass.__name__,
                           Optimizer.opt_registry[name].__module__,
                           Optimizer.opt_registry[name].__name__))
        Optimizer.opt_registry[name] = klass
        return klass

    @staticmethod
    def create_optimizer(name, **kwargs):
        """Instantiates an optimizer with a given name and kwargs.

        .. note:: We can use the alias `create` for ``Optimizer.create_optimizer``.

        Parameters
        ----------
        name: str
            Name of the optimizer. Should be the name
            of a subclass of Optimizer. Case insensitive.

        kwargs: dict
            Parameters for the optimizer.

        Returns
        -------
        Optimizer
            An instantiated optimizer.

        Examples
        --------
        >>> sgd = mx.optimizer.Optimizer.create_optimizer('sgd')
        >>> type(sgd)
        <class 'mxnet.optimizer.SGD'>
        >>> adam = mx.optimizer.create('adam', learning_rate=.1)
        >>> type(adam)
        <class 'mxnet.optimizer.Adam'>
        """
        if name.lower() in Optimizer.opt_registry:
            return Optimizer.opt_registry[name.lower()](**kwargs)
        else:
            raise ValueError('Cannot find optimizer %s' % name)

    @property
    def learning_rate(self):
        if self.lr_scheduler is not None:
            return self.lr_scheduler(self.num_update)
        else:
            return self.lr

    def create_state(self, index, weight):
        """Creates auxiliary state for a given weight.

        Some optimizers require additional states, e.g. as momentum, in addition
        to gradients in order to update weights. This function creates state
        for a given weight which will be used in `update`. This function is
        called only once for each weight.

        Parameters
        ----------
        index : int
            An unique index to identify the weight.
        weight : NDArray
            The weight.

        Returns
        -------
        state : any obj
            The state associated with the weight.
        """

    def create_state_multi_precision(self, index, weight):
        """Creates auxiliary state for a given weight, including FP32 high
        precision copy if original weight is FP16.

        This method is provided to perform automatic mixed precision training
        for optimizers that do not support it themselves.

        Parameters
        ----------
        index : int
            An unique index to identify the weight.
        weight : NDArray
            The weight.

        Returns
        -------
        state : any obj
            The state associated with the weight.
        """
        weight_master_copy = None
        if self.multi_precision and weight.dtype == numpy.float16:
            weight_master_copy = weight.astype(numpy.float32)
            return (weight_master_copy,) + (self.create_state(index, weight_master_copy),)
        if weight.dtype == numpy.float16 and not self.multi_precision:
            warnings.warn("Accumulating with float16 in optimizer can lead to "
                          "poor accuracy or slow convergence. "
                          "Consider using multi_precision=True option of the "
                          "optimizer")
        return self.create_state(index, weight)

    def update(self, index, weight, grad, state):
        """Updates the given parameter using the corresponding gradient and state.

        Parameters
        ----------
        index : int
            The unique index of the parameter into the individual learning
            rates and weight decays. Learning rates and weight decay
            may be set via `set_lr_mult()` and `set_wd_mult()`, respectively.
        weight : NDArray
            The parameter to be updated.
        grad : NDArray
            The gradient of the objective with respect to this parameter.
        state : any obj
            The state returned by `create_state()`.
        """
        raise NotImplementedError()

    def update_multi_precision(self, index, weight, grad, state):
        """Updates the given parameter using the corresponding gradient and state.
        Mixed precision version.

        Parameters
        ----------
        index : int
            The unique index of the parameter into the individual learning
            rates and weight decays. Learning rates and weight decay
            may be set via `set_lr_mult()` and `set_wd_mult()`, respectively.
        weight : NDArray
            The parameter to be updated.
        grad : NDArray
            The gradient of the objective with respect to this parameter.
        state : any obj
            The state returned by `create_state()`.
        """
        if self.multi_precision and weight.dtype == numpy.float16:
            # Wrapper for mixed precision
            weight_master_copy = state[0]
            original_state = state[1]
            grad32 = grad.astype(numpy.float32)
            self.update(index, weight_master_copy, grad32, original_state)
            cast(weight_master_copy, dtype=weight.dtype, out=weight)
        else:
            self.update(index, weight, grad, state)

    def set_learning_rate(self, lr):
        """Sets a new learning rate of the optimizer.

        Parameters
        ----------
        lr : float
            The new learning rate of the optimizer.
        """
        if self.lr_scheduler is not None: # pylint: disable=no-else-raise
            raise UserWarning("LRScheduler of the optimizer has already been "
                              "defined. Note that set_learning_rate can mutate "
                              "the value of the learning rate of the optimizer "
                              "only when the LRScheduler of the optimizer is "
                              "undefined.")
        else:
            self.lr = lr

    def set_lr_scale(self, args_lrscale): # pylint: disable=unused-argument
        """[DEPRECATED] Sets lr scale. Use set_lr_mult instead."""
        raise DeprecationWarning

    def set_lr_mult(self, args_lr_mult):
        """Sets an individual learning rate multiplier for each parameter.

        If you specify a learning rate multiplier for a parameter, then
        the learning rate for the parameter will be set as the product of
        the global learning rate `self.lr` and its multiplier.

        .. note:: The default learning rate multiplier of a `Variable`
            can be set with `lr_mult` argument in the constructor.

        Parameters
        ----------
        args_lr_mult : dict of str/int to float
            For each of its key-value entries, the learning rate multipler for the
            parameter specified in the key will be set as the given value.

            You can specify the parameter with either its name or its index.
            If you use the name, you should pass `sym` in the constructor,
            and the name you specified in the key of `args_lr_mult` should match
            the name of the parameter in `sym`. If you use the index, it should
            correspond to the index of the parameter used in the `update` method.

            Specifying a parameter by its index is only supported for backward
            compatibility, and we recommend to use the name instead.
        """
        self.lr_mult = {}
        if self.sym_info:
            attr, arg_names = self.sym_info
            for name in arg_names:
                if name in attr and '__lr_mult__' in attr[name]:
                    self.lr_mult[name] = float(attr[name]['__lr_mult__'])
        self.lr_mult.update(args_lr_mult)

    def set_wd_mult(self, args_wd_mult):
        """Sets an individual weight decay multiplier for each parameter.

        By default, if `param_idx2name` was provided in the
        constructor, the weight decay multipler is set as 0 for all
        parameters whose name don't end with ``_weight`` or
        ``_gamma``.

        .. note:: The default weight decay multiplier for a `Variable`
            can be set with its `wd_mult` argument in the constructor.

        Parameters
        ----------
        args_wd_mult : dict of string/int to float
            For each of its key-value entries, the weight decay multipler for the
            parameter specified in the key will be set as the given value.

            You can specify the parameter with either its name or its index.
            If you use the name, you should pass `sym` in the constructor,
            and the name you specified in the key of `args_lr_mult` should match
            the name of the parameter in `sym`. If you use the index, it should
            correspond to the index of the parameter used in the `update` method.

            Specifying a parameter by its index is only supported for backward
            compatibility, and we recommend to use the name instead.
        """
        self.wd_mult = {}
        for n in self.idx2name.values():
            if not (n.endswith('_weight') or n.endswith('_gamma')):
                self.wd_mult[n] = 0.0
        if self.sym_info:
            attr, arg_names = self.sym_info
            for name in arg_names:
                if name in attr and '__wd_mult__' in attr[name]:
                    self.wd_mult[name] = float(attr[name]['__wd_mult__'])
        self.wd_mult.update(args_wd_mult)

    def _set_current_context(self, device_id):
        """Sets the number of the currently handled device.

        Parameters
        ----------
        device_id : int
            The number of current device.
        """
        if device_id not in self._all_index_update_counts:
            self._all_index_update_counts[device_id] = {}
        self._index_update_count = self._all_index_update_counts[device_id]

    def _update_count(self, index):
        """Updates num_update.

        Parameters
        ----------
        index : int or list of int
            The index to be updated.
        """
        if not isinstance(index, (list, tuple)):
            index = [index]
        for idx in index:
            if idx not in self._index_update_count:
                self._index_update_count[idx] = self.begin_num_update
            self._index_update_count[idx] += 1
            self.num_update = max(self._index_update_count[idx], self.num_update)

    def _get_lrs(self, indices):
        """Gets the learning rates given the indices of the weights.

        Parameters
        ----------
        indices : list of int
            Indices corresponding to weights.

        Returns
        -------
        lrs : list of float
            Learning rates for those indices.
        """
        if self.lr_scheduler is not None:
            lr = self.lr_scheduler(self.num_update)
        else:
            lr = self.lr

        lrs = [lr for _ in indices]
        for i, index in enumerate(indices):
            if index in self.param_dict:
                lrs[i] *= self.param_dict[index].lr_mult
            elif index in self.lr_mult:
                lrs[i] *= self.lr_mult[index]
            elif index in self.idx2name:
                lrs[i] *= self.lr_mult.get(self.idx2name[index], 1.0)
        return lrs

    def _get_lr(self, index):
        """Gets the learning rate given the index of the weight.

        Parameters
        ----------
        index : int
            The index corresponding to the weight.

        Returns
        -------
        lr : float
            Learning rate for this index.
        """
        return self._get_lrs([index])[0]

    def _get_wds(self, indices):
        """Gets weight decays for indices.
        Returns 0 for non-weights if the name of weights are provided for `__init__`.

        Parameters
        ----------
        indices : list of int
            Indices of weights.

        Returns
        -------
        wds : list of float
            Weight decays for those indices.
        """
        wds = [self.wd for _ in indices]
        for i, index in enumerate(indices):
            if index in self.param_dict:
                wds[i] *= self.param_dict[index].wd_mult
            elif index in self.wd_mult:
                wds[i] *= self.wd_mult[index]
            elif index in self.idx2name:
                wds[i] *= self.wd_mult.get(self.idx2name[index], 1.0)
        return wds

    def _get_wd(self, index):
        """Gets weight decay for index.
        Returns 0 for non-weights if the name of weights are provided for `__init__`.

        Parameters
        ----------
        index : int
            The index of weight.

        Returns
        -------
        wd : float
            Weight decay for this index.
        """
        return self._get_wds([index])[0]

    def __getstate__(self):
        ret = self.__dict__.copy()
        # do not include param_dict in the state
        del ret['param_dict']
        return ret

    def __setstate__(self, state):
        self.__dict__ = state
        # param_dict needs to be explicitly set by the trainer
        self.param_dict = {}

# convenience wrapper for Optimizer.Register
register = Optimizer.register   # pylint: disable=invalid-name

# pylint: disable=line-too-long
@register
class SGD(Optimizer):
    """The SGD optimizer with momentum and weight decay.

    If the storage types of grad is ``row_sparse`` and ``lazy_update`` is True, \
    **lazy updates** are applied by::

        for row in grad.indices:
            rescaled_grad[row] = lr * (rescale_grad * clip(grad[row], clip_gradient) + wd * weight[row])
            state[row] = momentum[row] * state[row] + rescaled_grad[row]
            weight[row] = weight[row] - state[row]

    The sparse update only updates the momentum for the weights whose row_sparse
    gradient indices appear in the current batch, rather than updating it for all
    indices. Compared with the original update, it can provide large
    improvements in model training throughput for some applications. However, it
    provides slightly different semantics than the original update, and
    may lead to different empirical results.

    In the case when ``update_on_kvstore`` is set to False (either globally via
    MXNET_UPDATE_ON_KVSTORE=0 environment variable or as a parameter in
    :class:`~mxnet.gluon.Trainer`) SGD optimizer can perform aggregated update
    of parameters, which may lead to improved performance. The aggregation size
    is controlled by MXNET_OPTIMIZER_AGGREGATION_SIZE environment variable and
    defaults to 4.

    Otherwise, **standard updates** are applied by::

        rescaled_grad = lr * (rescale_grad * clip(grad, clip_gradient) + wd * weight)
        state = momentum * state + rescaled_grad
        weight = weight - state

    For details of the update algorithm see
    :class:`~mxnet.ndarray.sgd_update` and :class:`~mxnet.ndarray.sgd_mom_update`.

    This optimizer accepts the following parameters in addition to those accepted
    by :class:`.Optimizer`.

    Parameters
    ----------
    momentum : float, optional
        The momentum value.
    lazy_update : bool, optional
        Default is True. If True, lazy updates are applied \
        if the storage types of weight and grad are both ``row_sparse``.
    multi_precision: bool, optional
        Flag to control the internal precision of the optimizer.
        False: results in using the same precision as the weights (default),
        True: makes internal 32-bit copy of the weights and applies gradients
        in 32-bit precision even if actual weights used in the model have lower precision.
        Turning this on can improve convergence and accuracy when training with float16.
    """
    def __init__(self, momentum=0.0, lazy_update=True, **kwargs):
        super(SGD, self).__init__(**kwargs)
        self.momentum = momentum
        self.lazy_update = lazy_update
        self.aggregate_num = int(os.getenv('MXNET_OPTIMIZER_AGGREGATION_SIZE', "4"))

    def create_state_multi_precision(self, index, weight):
        weight_master_copy = None
        if self.multi_precision and weight.dtype == numpy.float16:
            weight_master_copy = weight.astype(numpy.float32)
            return (self.create_state(index, weight_master_copy), weight_master_copy)
        if weight.dtype == numpy.float16 and not self.multi_precision:
            warnings.warn("Accumulating with float16 in optimizer can lead to "
                          "poor accuracy or slow convergence. "
                          "Consider using multi_precision=True option of the "
                          "SGD optimizer")
        return self.create_state(index, weight)

    def create_state(self, index, weight):
        momentum = None
        if self.momentum != 0.0:
            stype = weight.stype if self.lazy_update else 'default'
            momentum = zeros(weight.shape, weight.context, dtype=weight.dtype, stype=stype)
        return momentum

    def _update_impl(self, indices, weights, grads, states, multi_precision=False):
        aggregate = True
        if not isinstance(indices, (tuple, list)):
            indices = [indices]
            weights = [weights]
            grads = [grads]
            states = [states]
        for weight, grad in zip(weights, grads):
            assert(isinstance(weight, NDArray))
            assert(isinstance(grad, NDArray))
            aggregate = (aggregate and
                         weight.stype == 'default' and
                         grad.stype == 'default')
        self._update_count(indices)
        lrs = self._get_lrs(indices)
        wds = self._get_wds(indices)

        kwargs = {'rescale_grad': self.rescale_grad}
        if self.momentum > 0:
            kwargs['momentum'] = self.momentum
        if self.clip_gradient:
            kwargs['clip_gradient'] = self.clip_gradient

        if aggregate:
            if not multi_precision:
                if self.momentum > 0:
                    multi_sgd_mom_update(*_flatten_list(zip(weights, grads, states)), out=weights,
                                         num_weights=len(weights), lrs=lrs, wds=wds, **kwargs)
                else:
                    multi_sgd_update(*_flatten_list(zip(weights, grads)), out=weights,
                                     num_weights=len(weights), lrs=lrs, wds=wds, **kwargs)
            else:
                if self.momentum > 0:
                    multi_mp_sgd_mom_update(*_flatten_list(zip(weights, grads, *zip(*states))),
                                            out=weights, num_weights=len(weights),
                                            lrs=lrs, wds=wds, **kwargs)
                else:
                    multi_mp_sgd_update(*_flatten_list(zip(weights, grads,
                                                           list(zip(*states))[1])),
                                        out=weights, num_weights=len(weights),
                                        lrs=lrs, wds=wds, **kwargs)
        else:
            for weight, grad, state, lr, wd in zip(weights, grads, states, lrs, wds):
                if not multi_precision:
                    if state is not None:
                        sgd_mom_update(weight, grad, state, out=weight,
                                       lazy_update=self.lazy_update, lr=lr, wd=wd, **kwargs)
                    else:
                        sgd_update(weight, grad, out=weight, lazy_update=self.lazy_update,
                                   lr=lr, wd=wd, **kwargs)
                else:
                    if state[0] is not None:
                        mp_sgd_mom_update(weight, grad, state[0], state[1], out=weight,
                                          lr=lr, wd=wd, **kwargs)
                    else:
                        mp_sgd_update(weight, grad, state[1], out=weight,
                                      lr=lr, wd=wd, **kwargs)

    def update(self, index, weight, grad, state):
        self._update_impl(index, weight, grad, state, multi_precision=False)

    def update_multi_precision(self, index, weight, grad, state):
        if not isinstance(index, (tuple, list)):
            use_multi_precision = self.multi_precision and weight.dtype == numpy.float16
        else:
            use_multi_precision = self.multi_precision and weight[0].dtype == numpy.float16
        self._update_impl(index, weight, grad, state,
                          multi_precision=use_multi_precision)

@register
class Signum(Optimizer):
    r"""The Signum optimizer that takes the sign of gradient or momentum.

    The optimizer updates the weight by::

        rescaled_grad = rescale_grad * clip(grad, clip_gradient) + wd * weight
        state = momentum * state + (1-momentum)*rescaled_grad
        weight = (1 - lr * wd_lh) * weight - lr * sign(state)

    References
    ----------
    Jeremy Bernstein, Yu-Xiang Wang, Kamyar Azizzadenesheli & Anima Anandkumar. (2018).
    signSGD: Compressed Optimisation for Non-Convex Problems. In ICML'18.

    See: https://arxiv.org/abs/1802.04434

    For details of the update algorithm see
    :class:`~mxnet.ndarray.signsgd_update` and :class:`~mxnet.ndarray.signum_update`.

    This optimizer accepts the following parameters in addition to those accepted
    by :class:`.Optimizer`.

    Parameters
    ----------
    momentum : float, optional
       The momentum value.
    wd_lh : float, optional
       The amount of decoupled weight decay regularization, see details in the original paper at:\
       https://arxiv.org/abs/1711.05101
    """
    def __init__(self, learning_rate=0.01, momentum=0.9, wd_lh=0.0, **kwargs):
        super(Signum, self).__init__(learning_rate=learning_rate, **kwargs)
        self.momentum = momentum
        self.wd_lh = wd_lh

    def create_state(self, index, weight):
        momentum = None
        if self.momentum != 0.0:
            momentum = zeros(weight.shape, weight.context, dtype=weight.dtype, stype=weight.stype)
        return momentum

    def _update_impl(self, index, weight, grad, state):
        assert(isinstance(weight, NDArray))
        assert(isinstance(grad, NDArray))
        self._update_count(index)
        lr = self._get_lr(index)
        wd = self._get_wd(index)

        kwargs = {'rescale_grad': self.rescale_grad}
        if self.momentum > 0:
            kwargs['momentum'] = self.momentum
        if self.clip_gradient:
            kwargs['clip_gradient'] = self.clip_gradient
        if self.wd_lh:
            kwargs['wd_lh'] = self.wd_lh

        if state is not None:
            signum_update(weight, grad, state, out=weight,
                          lr=lr, wd=wd, **kwargs)
        else:
            signsgd_update(weight, grad, out=weight,
                           lr=lr, wd=wd, **kwargs)

    def update(self, index, weight, grad, state):
        self._update_impl(index, weight, grad, state)

@register
class FTML(Optimizer):
    """The FTML optimizer.

    This class implements the optimizer described in
    *FTML - Follow the Moving Leader in Deep Learning*,
    available at http://proceedings.mlr.press/v70/zheng17a/zheng17a.pdf.

    Denote time step by t. The optimizer updates the weight by::

        rescaled_grad = clip(grad * rescale_grad + wd * weight, clip_gradient)
        v = beta2 * v + (1 - beta2) * square(rescaled_grad)
        d_t = (1 - power(beta1, t)) / lr * square_root(v / (1 - power(beta2, t))) + epsilon)
        z = beta1 * z + (1 - beta1) * rescaled_grad - (d_t - beta1 * d_(t-1)) * weight
        weight = - z / d_t

    For details of the update algorithm, see :class:`~mxnet.ndarray.ftml_update`.

    This optimizer accepts the following parameters in addition to those accepted
    by :class:`.Optimizer`.

    Parameters
    ----------
    beta1 : float, optional
        0 < beta1 < 1. Generally close to 0.5.
    beta2 : float, optional
        0 < beta2 < 1. Generally close to 1.
    epsilon : float, optional
        Small value to avoid division by 0.
    """
    def __init__(self, beta1=0.6, beta2=0.999, epsilon=1e-8, **kwargs):
        super(FTML, self).__init__(**kwargs)
        self.beta1 = beta1
        self.beta2 = beta2
        self.epsilon = epsilon

    def create_state(self, index, weight):
        return (zeros(weight.shape, weight.context, dtype=weight.dtype), # d_0
                zeros(weight.shape, weight.context, dtype=weight.dtype), # v_0
                zeros(weight.shape, weight.context, dtype=weight.dtype)) # z_0

    def update(self, index, weight, grad, state):
        assert(isinstance(weight, NDArray))
        assert(isinstance(grad, NDArray))
        self._update_count(index)
        lr = self._get_lr(index)
        wd = self._get_wd(index)
        t = self._index_update_count[index]

        kwargs = {'beta1': self.beta1, 'beta2': self.beta2, 'epsilon': self.epsilon,
                  'rescale_grad': self.rescale_grad, 't': t}
        if self.clip_gradient:
            kwargs['clip_grad'] = self.clip_gradient

        prev_d, prev_v, prev_z = state
        ftml_update(weight, grad, prev_d, prev_v, prev_z, out=weight,
                    lr=lr, wd=wd, **kwargs)

@register
class LARS(Optimizer):
    """the LARS optimizer from 'Large Batch Training of Convolution Networks' \
    (https://arxiv.org/abs/1708.03888)

    Behave mostly like SGD with momentum and weight decay but is scaling \
    adaptively the learning for each layer (except bias and batch norm parameters):
    w_norm = L2norm(weights)
    g_norm = L2norm(gradients)
    if w_norm > 0 and g_norm > 0:
        lr_layer = lr * lr_mult * eta * w_norm / (g_norm + weight_decay * w_norm + eps)
    else:
        lr_layer = lr * lr_mult

    Parameters
    ----------
    momentum : float, optional
        The momentum value.
    lazy_update : bool, optional
        Default is True. If True, lazy updates are applied \
        if the storage types of weight and grad are both ``row_sparse``.
    lars_eta : float, optional
        LARS coefficient used to scale the learning rate. Default set to 0.001.
    lars_epsilon : float, optional
        Optional epsilon in case of very small gradients. Default set to 0.
    momentum_correction : bool, optional
        If True scale momentum w.r.t global learning rate change (with an lr_scheduler) \
        as indicated in 'Accurate, Large Minibatch SGD: Training ImageNet in 1 Hour` \
        (https://arxiv.org/pdf/1706.02677.pdf)
        Default set to True.
    """
    def __init__(self, momentum=0.0, lazy_update=True, eta=0.001, eps=0,
                 momentum_correction=True, **kwargs):
        super(LARS, self).__init__(**kwargs)
        self.momentum = momentum
        self.momentum_correction = momentum_correction
        self.lazy_update = lazy_update
        self.aggregate_num = int(os.getenv('MXNET_OPTIMIZER_AGGREGATION_SIZE', "4"))
        self.eta = eta
        self.eps = eps
        self.skip = 0
        self.last_lr = None
        self.cur_lr = None


    def _get_lrs(self, indices):
        """Gets the learning rates given the indices of the weights.

        Parameters
        ----------
        indices : list of int
            Indices corresponding to weights.

        Returns
        -------
        lrs : list of float
            Learning rates for those indices.
        """
        if self.cur_lr is not None:
            self.last_lr = self.cur_lr

        if self.lr_scheduler is not None:
            lr = self.lr_scheduler(self.num_update)
        else:
            lr = self.lr

        if self.cur_lr is None:
            self.last_lr = lr
        self.cur_lr = lr

        lrs = [lr for _ in indices]
        for i, index in enumerate(indices):
            if index in self.param_dict:
                lrs[i] *= self.param_dict[index].lr_mult
            elif index in self.lr_mult:
                lrs[i] *= self.lr_mult[index]
            elif index in self.idx2name:
                lrs[i] *= self.lr_mult.get(self.idx2name[index], 1.0)
        return lrs

    def set_wd_mult(self, args_wd_mult):
        self.wd_mult = {}
        for n in self.idx2name.values():
            is_weight = n.endswith('_weight')

            if not is_weight:
                self.wd_mult[n] = 0.0

        if self.sym_info:
            attr, arg_names = self.sym_info
            for name in arg_names:
                if name in attr and '__wd_mult__' in attr[name]:
                    self.wd_mult[name] = float(attr[name]['__wd_mult__'])
        self.wd_mult.update(args_wd_mult)

    def create_state_multi_precision(self, index, weight):
        weight_master_copy = None
        if self.multi_precision and weight.dtype == numpy.float16:
            weight_master_copy = weight.astype(numpy.float32)
            return (self.create_state(index, weight_master_copy), weight_master_copy)
        if weight.dtype == numpy.float16 and not self.multi_precision:
            warnings.warn("Accumulating with float16 in optimizer can lead to "
                          "poor accuracy or slow convergence. "
                          "Consider using multi_precision=True option of the "
                          "SGD optimizer")
        return self.create_state(index, weight)

    def create_state(self, index, weight):
        momentum = None
        if self.momentum != 0.0:
            stype = weight.stype if self.lazy_update else 'default'
            momentum = zeros(weight.shape, weight.context, dtype=weight.dtype, stype=stype)
        return momentum

    def _l2norm(self, v, rescale=False):
        """L2 Norm implementation"""
        v = v.astype('float32')
        if rescale:
            v *= self.rescale_grad
        norm = NDnorm(v).asnumpy()[0]
        return norm

    def _get_lars(self, i, weight, g, lr, wd):
        """Returns a scaling factor for the learning rate for this layer"""
        name = self.idx2name[i] if i in self.idx2name else str(i)
        if name.endswith('gamma') or name.endswith('beta') or name.endswith('bias'):
            return lr

        w_norm = self._l2norm(weight)
        g_norm = self._l2norm(g, rescale=True)

        if w_norm > 0.0 and g_norm > 0.0:
            lars = self.eta * w_norm/(g_norm + wd * w_norm + self.eps)
        else:
            lars = 1.0
        return lars * lr

    def _update_impl(self, indices, weights, grads, states, multi_precision=False):
        aggregate = True
        if not isinstance(indices, (tuple, list)):
            indices = [indices]
            weights = [weights]
            grads = [grads]
            states = [states]
        for weight, grad in zip(weights, grads):
            assert(isinstance(weight, NDArray))
            assert(isinstance(grad, NDArray))
            aggregate = (aggregate and
                         weight.stype == 'default' and
                         grad.stype == 'default')
        self._update_count(indices)
        lrs = self._get_lrs(indices)
        wds = self._get_wds(indices)

        kwargs = {'rescale_grad': self.rescale_grad}
        if self.momentum > 0:
            kwargs['momentum'] = (self.momentum * (self.cur_lr / self.last_lr)) \
                                 if (self.momentum_correction and self.last_lr != 0) else \
                                 self.momentum

        if self.clip_gradient:
            kwargs['clip_gradient'] = self.clip_gradient

        if aggregate:
            nb_params = len(indices)
            names = [self.idx2name[i] if i in self.idx2name else str(i) for i in indices]
            lars_idx = [i for i in range(nb_params) if
                        not(names[i].endswith('gamma') or names[i].endswith('beta') or
                            names[i].endswith('bias'))]
            nb_lars = len(lars_idx)
            no_lars_idx = [i for i in range(nb_params) if
                           (names[i].endswith('gamma') or names[i].endswith('beta') or
                            names[i].endswith('bias'))]
            cur_ctx = weights[0].context
            full_idx = lars_idx + no_lars_idx
            new_lrs = array([lrs[i] for i in full_idx], ctx=cur_ctx, dtype='float32')
            new_wds = array([wds[i] for i in full_idx], ctx=cur_ctx, dtype='float32')
            new_weights = [weights[i] for i in full_idx]
            new_grads = [grads[i] for i in full_idx]
            new_states = [states[i] for i in full_idx]
            if nb_lars > 0:
                w_sum_sq = multi_sum_sq(*new_weights[:nb_lars], num_arrays=nb_lars)
                g_sum_sq = multi_sum_sq(*new_grads[:nb_lars], num_arrays=nb_lars)
                multi_lars(new_lrs[:nb_lars], w_sum_sq, g_sum_sq, new_wds[:nb_lars],
                           eta=self.eta, eps=self.eps, rescale_grad=self.rescale_grad,
                           out=new_lrs[:nb_lars])
            # Same than usual using preloaded sgd functions
            sidx = 0
            while sidx < len(indices):
                eidx = sidx + len(new_weights[sidx:sidx+self.aggregate_num])
                if not multi_precision:
                    if self.momentum > 0:
                        preloaded_multi_sgd_mom_update(
                            *(_flatten_list(zip(new_weights[sidx:eidx],
                                                new_grads[sidx:eidx],
                                                new_states[sidx:eidx])) +
                              [new_lrs[sidx:eidx], new_wds[sidx:eidx]]),
                            out=new_weights[sidx:eidx],
                            num_weights=len(new_weights[sidx:eidx]),
                            **kwargs)
                    else:
                        preloaded_multi_sgd_update(
                            *(_flatten_list(zip(new_weights[sidx:eidx],
                                                new_grads[sidx:eidx])) +
                              [new_lrs[sidx:eidx], new_wds[sidx:eidx]]),
                            out=new_weights[sidx:eidx],
                            num_weights=len(new_weights[sidx:eidx]),
                            **kwargs)
                else:
                    if self.momentum > 0:
                        preloaded_multi_mp_sgd_mom_update(
                            *(_flatten_list(zip(new_weights[sidx:eidx],
                                                new_grads[sidx:eidx],
                                                *zip(*new_states[sidx:eidx]))) +
                              [new_lrs[sidx:eidx], new_wds[sidx:eidx]]),
                            out=new_weights[sidx:eidx],
                            num_weights=len(new_weights[sidx:eidx]),
                            **kwargs)
                    else:
                        preloaded_multi_mp_sgd_update(
                            *(_flatten_list(zip(new_weights[sidx:eidx],
                                                new_grads[sidx:eidx],
                                                list(zip(*new_states[sidx:eidx]))[1])) +
                              [new_lrs[sidx:eidx], new_wds[sidx:eidx]]),
                            out=new_weights[sidx:eidx],
                            num_weights=len(new_weights[sidx:eidx]),
                            **kwargs)
                sidx += self.aggregate_num
        else:
            lrs = [self._get_lars(i, w, g, lr, wd) for (i, w, g, lr, wd) in
                   zip(indices, weights, grads, lrs, wds)]

            for weight, grad, state, lr, wd in zip(weights, grads, states, lrs, wds):
                if not multi_precision:
                    if state is not None:
                        sgd_mom_update(weight, grad, state, out=weight,
                                       lazy_update=self.lazy_update, lr=lr, wd=wd, **kwargs)
                    else:
                        sgd_update(weight, grad, out=weight, lazy_update=self.lazy_update,
                                   lr=lr, wd=wd, **kwargs)
                else:
                    if state[0] is not None:
                        mp_sgd_mom_update(weight, grad, state[0], state[1], out=weight,
                                          lr=lr, wd=wd, **kwargs)
                    else:
                        mp_sgd_update(weight, grad, state[1], out=weight,
                                      lr=lr, wd=wd, **kwargs)

    def update(self, index, weight, grad, state):
        self._update_impl(index, weight, grad, state, multi_precision=False)

    def update_multi_precision(self, index, weight, grad, state):
        if not isinstance(index, (tuple, list)):
            use_multi_precision = self.multi_precision and weight.dtype == numpy.float16
        else:
            use_multi_precision = self.multi_precision and weight[0].dtype == numpy.float16
        self._update_impl(index, weight, grad, state,
                          multi_precision=use_multi_precision)

@register
class multiLAMB(Optimizer):
    """multiLAMB optimizer.
    """
    def __init__(self, learning_rate=0.001, beta1=0.9, beta2=0.999, epsilon=1e-6,
                    lower_bound=1e-3, upper_bound=10.0, bias_correction=False, **kwargs):
        super(multiLAMB, self).__init__(learning_rate=learning_rate, **kwargs)
        self.beta1 = beta1
        self.beta2 = beta2
        self.epsilon = epsilon
        self.lower_bound = lower_bound
        self.upper_bound = upper_bound
        self.bias_correction = bias_correction
        self.aggregate_num = max(1,min(50,int(os.getenv('MXNET_OPTIMIZER_AGGREGATION_SIZE',"50"))))

    def create_state(self, index, weight):
        stype = weight.stype
        dtype = weight.dtype
        return (zeros(weight.shape, weight.context, dtype=dtype, stype=stype), # mean
                zeros(weight.shape, weight.context, dtype=dtype, stype=stype), # variance
                zeros(weight.shape, weight.context, dtype=dtype, stype=stype)) # temp_g

    def _update_impl(self, index, weights, grads, states, multi_precision=False):
        step_count = []
        if not isinstance(index,(tuple, list)):
            weights = [weights]
            grads = [grads]
            states = [states]
            self._update_count(index)
            step_count.append(self._index_update_count[index])
            lr = self._get_lr(index)
            wd = self._get_wd(index)
        else:
            for i, (weight, grad) in enumerate(zip(weights, grads)):
                assert(isinstance(weight, NDArray))
                assert(isinstance(grad, NDArray))
                self._update_count(i)
                step_count.append(self._index_update_count[i])
            lr = self._get_lr(index[0])
            wd = self._get_wd(index[0])
        
        kwargs = {'learning_rate': lr, 'beta1': self.beta1, 'beta2': self.beta2,
                  'epsilon': self.epsilon, 'wd': wd,
                  'lower_bound': self.lower_bound, 'upper_bound': self.upper_bound,
                  'bias_correction': self.bias_correction,
                  'rescale_grad': self.rescale_grad}

        if self.clip_gradient:
            kwargs['clip_gradient'] = self.clip_gradient

        updated_tensors = 0
        while updated_tensors < len(weights):
            sidx = updated_tensors
            eidx = min(updated_tensors + self.aggregate_num, len(weights))
            if not multi_precision:
                mean, var, temp_g = list(zip(*states[sidx:eidx]))
                multi_lamb_update(weights[sidx:eidx],
                                  grads[sidx:eidx],
                                  mean, var, temp_g,
                                  out=weights[sidx:eidx],
                                  step_count=step_count[sidx:eidx],
                                  **kwargs)
            else:
                mean_var_g = list(zip(*states[sidx:eidx]))[1]
                temp = list(zip(*mean_var_g))
                mean=temp[0]
                var=temp[1]
                temp_g=temp[2]
                multi_mp_lamb_update(weights[sidx:eidx],
                                     grads[sidx:eidx],
                                     mean, var, temp_g,
                                     list(zip(*states[sidx:eidx]))[0],
                                     out=weights[sidx:eidx],
                                     step_count=step_count[sidx:eidx],
                                     **kwargs)

            updated_tensors += self.aggregate_num

    def update(self, index, weight, grad, state):
        self._update_impl(index, weight, grad, state, multi_precision=False)

    def update_multi_precision(self, index, weight, grad, state):
        if not isinstance(index, (tuple, list)):
            use_multi_precision = self.multi_precision and weight.dtype == numpy.float16
        else:
            use_multi_precision = self.multi_precision and weight[0].dtype == numpy.float16
        self._update_impl(index, weight, grad, state,
                          multi_precision=use_multi_precision)

#
@register
class LBSGD(Optimizer):
    """The Large Batch SGD optimizer with momentum and weight decay.

    The optimizer updates the weight by::

        state = momentum * state + lr * rescale_grad * clip(grad, clip_gradient) + wd * weight
        weight = weight - state

    For details of the update algorithm see :class:`~mxnet.ndarray.sgd_update`
    and :class:`~mxnet.ndarray.sgd_mom_update`.
    In addition to the SGD updates the LBSGD optimizer uses the LARS, Layer-wise
    Adaptive Rate Scaling, algorithm to have a separate learning rate for each
    layer of the network, which leads to better stability over large batch sizes.

    This optimizer accepts the following parameters in addition to those accepted
    by :class:`.Optimizer`.

    Parameters
    ----------
    momentum : float, optional
        The momentum value.
    multi_precision: bool, optional
        Flag to control the internal precision of the optimizer.
        False: results in using the same precision as the weights (default),
        True: makes internal 32-bit copy of the weights and applies gradients
        in 32-bit precision even if actual weights used in the model have lower precision.
        Turning this on can improve convergence and accuracy when training with float16.

    warmup_strategy: string ('linear', 'power2', 'sqrt'. , 'lars'   default : 'linear')
    warmup_epochs: unsigned, default: 5
    batch_scale:   unsigned, default: 1 (same as batch size * numworkers)
    updates_per_epoch: updates_per_epoch (default: 32, Default might not reflect true number batches per epoch. Used for warmup.)
    begin_epoch: unsigned, default 0, starting epoch.
    """
    def __init__(self, momentum=0.0, multi_precision=False, warmup_strategy='linear',
                 warmup_epochs=5, batch_scale=1, updates_per_epoch=32, begin_epoch=0, num_epochs=60,
                 **kwargs):
        super(LBSGD, self).__init__(**kwargs)
        logging.info('Running Large-Batch SGD Algorithm')
        logging.info('(Batch_scale=%f, warmup_epochs=%d, warmup_strategy=%s, updates_per_epoch=%d)',
                     batch_scale, warmup_epochs, warmup_strategy, updates_per_epoch)
        self.momentum = momentum
        self.multi_precision = multi_precision
        # new user parameters for large batch
        self.warmup_strategy = warmup_strategy
        self.warmup_epochs = warmup_epochs
        self.batch_scale = batch_scale
        self.updates_per_epoch = updates_per_epoch
        self.init_updates = begin_epoch * updates_per_epoch
        self.num_epochs = num_epochs
        # addl internal usage parameters and storage
        self.lbmult = 1
        self.cumgrads = {}
        # for adaptive lr
        self.adaptive = False
        self.admult = 1  # adaptation constant

    def create_state(self, index, weight):
        momentum = None
        weight_master_copy = None
        if self.multi_precision and weight.dtype == numpy.float16:
            weight_master_copy = array(weight, ctx=weight.context, dtype=numpy.float32)
            if self.momentum != 0.0:
                momentum = zeros(weight.shape, weight.context, dtype=numpy.float32,
                                 stype=weight.stype)
            return (momentum, weight_master_copy)
        if weight.dtype == numpy.float16 and not self.multi_precision:
            warnings.warn("Accumulating with float16 in optimizer can lead to "
                          "poor accuracy or slow convergence. "
                          "Consider using multi_precision=True option of the "
                          "SGD optimizer")
        if self.momentum != 0.0:
            momentum = zeros(weight.shape, weight.context, dtype=weight.dtype, stype=weight.stype)
        return momentum

    def _get_lbmult(self, nup):
        """Returns lr scaling factor for large batch according to warmup schedule
        (to be implemented)
        """
        nwup = self.warmup_epochs * self.updates_per_epoch
        strategy = self.warmup_strategy
        maxmult = float(self.batch_scale)
        if nup >= nwup:
            mult = maxmult
        elif nwup <= 1:
            mult = 1.0
        else:
            if (strategy == 'linear'):
                mult = 1.0 + (maxmult - 1) * nup / nwup
            elif (strategy == 'power2'):
                mult = 1.0 + (maxmult-1) * (nup*nup)/(nwup*nwup)
            elif (strategy == 'sqrt'):
                mult = 1.0 + (maxmult - 1) * math.sqrt(float(nup) / nwup)
            else:
                mult = 1.0
        return mult

    def _get_lars(self, weight, g, wd):
        """Returns a scaling factor for the learning rate for this layer
        default is 1
        """
        weight2 = self._l2norm(weight)
        grad2 = self._l2norm(g)
        lars = math.sqrt(weight2 / (grad2 + wd * weight2 + 1e-18))
        if lars < 0.01:
            lars = 0.01
        elif lars > 100:
            lars = 100
        return lars

    def _l2norm(self, v):
        "inner product implementation"
        norm = multiply(v, v).asnumpy().sum()
        return norm

    def _reset_cum_gradient(self, index):
        "called every macro-batch to reset cumulated gradients to 0 for a given index"
        self.cumgrads[index]['cum_grad'] = 0

    def _get_cum_gradient(self, index):
        "get the cumulated gradient for index"
        if index in self.cumgrads:
            return self.cumgrads[index]
        else:
            return {}

    def _put_cum_gradient(self, index, cgrad):
        "store cumulated gradient for index"
        self.cumgrads[index] = cgrad

    def _cumulate_gradient(self, grad, index):
        "Cumulate gradients for large-batch emulation. Cumulated by index (layer)"
        cgrad = self._get_cum_gradient(index)
        if cgrad:
            num_cums = cgrad['num_cums']
            if num_cums > 0:
                cum_grad = cgrad['cum_grad'] + grad
                num_cums += 1
            else:
                cum_grad = grad
                num_cums = self.init_updates + 1
        else:
            cum_grad = grad
            num_cums = self.init_updates + 1
        cgrad = {'cum_grad': cum_grad, 'num_cums': num_cums}
        self._put_cum_gradient(index, cgrad)
        return cgrad

    def update(self, index, weight, grad, state):
        assert (isinstance(weight, NDArray))
        assert (isinstance(grad, NDArray))

        lr = self._get_lr(index)
        wd = self._get_wd(index)
        self._update_count(index)

        # new stuff for large batch
        cgrad = self._cumulate_gradient(grad, index)
        if (cgrad['num_cums'] % self.batch_scale) == 0:
            grad = cgrad['cum_grad'] / self.batch_scale
            if self.warmup_strategy == 'lars':
                lbmult = self._get_lars(weight, grad, wd)
            else:
                lbmult = self._get_lbmult(cgrad['num_cums'])
            lr = lr * lbmult
            # do the regular sgd update flow
            kwargs = {'rescale_grad': self.rescale_grad}
            if self.momentum > 0:
                kwargs['momentum'] = self.momentum
            if self.clip_gradient:
                kwargs['clip_gradient'] = self.clip_gradient
            use_multi_precision = isinstance(state, (list, tuple))

            if not use_multi_precision:
                if state is not None:
                    sgd_mom_update(weight, grad, state, out=weight, lr=lr, wd=wd, **kwargs)
                else:
                    sgd_update(weight, grad, out=weight, lr=lr, wd=wd, **kwargs)
            else:
                if state[0] is not None:
                    mp_sgd_mom_update(weight, grad, state[0], state[1], out=weight, lr=lr, wd=wd,
                                      **kwargs)
                else:
                    mp_sgd_update(weight, grad, state[1], out=weight, lr=lr, wd=wd, **kwargs)
            # reset update count and cumulated gradient per large batch
            self._reset_cum_gradient(index)
        else:
            lr = 0.0
            kwargs = {}
            sgd_update(weight, grad, out=weight, lr=lr, wd=wd, **kwargs)


@register
class LAMB(Optimizer):
    """LAMB Optimizer.
    """
    def __init__(self, learning_rate=0.001, beta1=0.9, beta2=0.999, epsilon=1e-6,
                 lower_bound=None, upper_bound=None, bias_correction=True, **kwargs):
        super(LAMB, self).__init__(learning_rate=learning_rate, **kwargs)
        self.beta1 = beta1
        self.beta2 = beta2
        self.epsilon = epsilon
        self.lower_bound = lower_bound
        self.upper_bound = upper_bound
        self.bias_correction = bias_correction


    def create_state(self, index, weight):
        stype = weight.stype
        dtype = weight.dtype
        return (zeros(weight.shape, weight.context, dtype=dtype, stype=stype),
                zeros(weight.shape, weight.context, dtype=dtype, stype=stype))

    def update(self, index, weight, grad, state):
        assert(isinstance(weight, NDArray))
        assert(isinstance(grad, NDArray))
        self._update_count(index)
        lr = self._get_lr(index)
        wd = self._get_wd(index)
        t = self._index_update_count[index]

        kwargs = {'beta1': self.beta1, 'beta2': self.beta2, 'epsilon': self.epsilon,
                  'bias_correction': self.bias_correction, 't': t,
                  'rescale_grad': self.rescale_grad}
        mean, var = state
        if self.clip_gradient:
            kwargs['clip_gradient'] = self.clip_gradient
        g = lamb_update_phase1(weight, grad, mean, var, wd=wd, **kwargs)

        kwargs = {}
        if self.lower_bound:
            kwargs['lower_bound'] = self.lower_bound
        if self.upper_bound:
            kwargs['upper_bound'] = self.upper_bound
        r_1 = weight.norm()
        r_2 = g.norm()
        lamb_update_phase2(weight, g, r_1, r_2, lr=lr, out=weight, **kwargs)


# pylint: enable=line-too-long
@register
class DCASGD(Optimizer):
    """The DCASGD optimizer.

    This class implements the optimizer described in *Asynchronous Stochastic Gradient Descent
    with Delay Compensation for Distributed Deep Learning*,
    available at https://arxiv.org/abs/1609.08326.

    This optimizer accepts the following parameters in addition to those accepted
    by :class:`.Optimizer`.

    Parameters
    ----------
    momentum : float, optional
       The momentum value.

    lamda : float, optional
       Scale DC value.
    """
    def __init__(self, momentum=0.0, lamda=0.04, **kwargs):
        super(DCASGD, self).__init__(**kwargs)
        self.momentum = momentum
        self.weight_previous = {}
        self.lamda = lamda

    def create_state(self, index, weight):
        if self.momentum == 0.0:
            return (None,
                    weight.copy())  # previous weight
        else:
            return (zeros(weight.shape, weight.context, dtype=weight.dtype), # momentum
                    weight.copy())  # previous weight

    def update(self, index, weight, grad, state):
        assert(isinstance(weight, NDArray))
        assert(isinstance(grad, NDArray))
        self._update_count(index)
        lr = self._get_lr(index)
        wd = self._get_wd(index)

        grad = grad * self.rescale_grad
        if self.clip_gradient is not None:
            grad = clip(grad, -self.clip_gradient, self.clip_gradient)

        mom, previous_weight = state
        if mom:
            mom[:] *= self.momentum
            mom[:] += -lr * (grad + wd * weight + self.lamda \
                             * grad * grad * (weight - previous_weight))
        else:
            assert(self.momentum == 0.0)
            mom = -lr * (grad + wd * weight + self.lamda \
                         * grad * grad * (weight - previous_weight))
        previous_weight[:] = weight
        weight[:] += mom

@register
class NAG(Optimizer):
    """Nesterov accelerated gradient.

    This optimizer updates each weight by::

        state = momentum * state + grad + wd * weight
        weight = weight - (lr * (grad + momentum * state))

    Parameters
    ----------
    momentum : float, optional
       The momentum value.
    multi_precision: bool, optional
        Flag to control the internal precision of the optimizer.
        False: results in using the same precision as the weights (default),
        True: makes internal 32-bit copy of the weights and applies gradients
        in 32-bit precision even if actual weights used in the model have lower precision.
        Turning this on can improve convergence and accuracy when training with float16.
    """
    def __init__(self, momentum=0.0, **kwargs):
        super(NAG, self).__init__(**kwargs)
        self.momentum = momentum

    def create_state_multi_precision(self, index, weight):
        weight_master_copy = None
        if self.multi_precision and weight.dtype == numpy.float16:
            weight_master_copy = weight.astype(numpy.float32)
            return (self.create_state(index, weight_master_copy), weight_master_copy)
        if weight.dtype == numpy.float16 and not self.multi_precision:
            warnings.warn("Accumulating with float16 in optimizer can lead to "
                          "poor accuracy or slow convergence. "
                          "Consider using multi_precision=True option of the "
                          "NAG optimizer")
        return self.create_state(index, weight)

    def create_state(self, index, weight):
        momentum = None
        if self.momentum != 0.0:
            momentum = zeros(weight.shape, weight.context, dtype=weight.dtype)
        return momentum

    def _update_impl(self, index, weight, grad, state, multi_precision=False):
        assert(isinstance(weight, NDArray))
        assert(isinstance(grad, NDArray))
        self._update_count(index)
        lr = self._get_lr(index)
        wd = self._get_wd(index)

        kwargs = {'rescale_grad': self.rescale_grad}
        if self.momentum > 0:
            kwargs['momentum'] = self.momentum
        if self.clip_gradient:
            kwargs['clip_gradient'] = self.clip_gradient

        if not multi_precision:
            if state is not None:
                nag_mom_update(weight, grad, state, out=weight, lr=lr, wd=wd, **kwargs)
            else:
                sgd_update(weight, grad, out=weight, lr=lr, wd=wd, **kwargs)
        else:
            if state[0] is not None:
                mp_nag_mom_update(weight, grad, state[0], state[1], out=weight,
                                  lr=lr, wd=wd, **kwargs)
            else:
                mp_sgd_update(weight, grad, state[1], out=weight,
                              lr=lr, wd=wd, **kwargs)

    def update(self, index, weight, grad, state):
        self._update_impl(index, weight, grad, state, multi_precision=False)

    def update_multi_precision(self, index, weight, grad, state):
        use_multi_precision = self.multi_precision and weight.dtype == numpy.float16 \
                                and isinstance(state, (tuple, list))
        self._update_impl(index, weight, grad, state,
                          multi_precision=use_multi_precision)


@register
class SGLD(Optimizer):
    """Stochastic Gradient Riemannian Langevin Dynamics.

    This class implements the optimizer described in the paper *Stochastic Gradient
    Riemannian Langevin Dynamics on the Probability Simplex*, available at
    https://papers.nips.cc/paper/4883-stochastic-gradient-riemannian-langevin-dynamics-on-the-probability-simplex.pdf.

    """
    def __init__(self, **kwargs):
        super(SGLD, self).__init__(**kwargs)

    def create_state(self, index, weight):
        return None

    def update(self, index, weight, grad, state):
        assert(isinstance(weight, NDArray))
        assert(isinstance(grad, NDArray))
        self._update_count(index)
        lr = self._get_lr(index)
        wd = self._get_wd(index)

        grad = grad * self.rescale_grad
        if self.clip_gradient is not None:
            grad = clip(grad, -self.clip_gradient, self.clip_gradient)
        weight[:] += - lr/2 * (grad + wd * weight)
        weight[:] += normal(0, math.sqrt(lr), shape=weight.shape,
                            dtype=weight.dtype, ctx=weight.context)



@register  # pylint: disable=invalid-name
class ccSGD(SGD):
    """[DEPRECATED] Same as `SGD`. Left here for backward compatibility."""
    def __init__(self, *args, **kwargs):
        super(ccSGD, self).__init__(*args, **kwargs)

@register
class Adam(Optimizer):
    """The Adam optimizer.

    This class implements the optimizer described in *Adam: A Method for
    Stochastic Optimization*, available at http://arxiv.org/abs/1412.6980.

    If the storage types of grad is ``row_sparse``, and ``lazy_update`` is True, \
    **lazy updates** at step t are applied by::

        for row in grad.indices:
            rescaled_grad[row] = clip(grad[row] * rescale_grad + wd * weight[row], clip_gradient)
            m[row] = beta1 * m[row] + (1 - beta1) * rescaled_grad[row]
            v[row] = beta2 * v[row] + (1 - beta2) * (rescaled_grad[row]**2)
            lr = learning_rate * sqrt(1 - beta1**t) / (1 - beta2**t)
            w[row] = w[row] - lr * m[row] / (sqrt(v[row]) + epsilon)

    The lazy update only updates the mean and var for the weights whose row_sparse
    gradient indices appear in the current batch, rather than updating it for all indices.
    Compared with the original update, it can provide large improvements in model training
    throughput for some applications. However, it provides slightly different semantics than
    the original update, and may lead to different empirical results.

    Otherwise, **standard updates** at step t are applied by::

        rescaled_grad = clip(grad * rescale_grad + wd * weight, clip_gradient)
        m = beta1 * m + (1 - beta1) * rescaled_grad
        v = beta2 * v + (1 - beta2) * (rescaled_grad**2)
        lr = learning_rate * sqrt(1 - beta1**t) / (1 - beta2**t)
        w = w - lr * m / (sqrt(v) + epsilon)

    This optimizer accepts the following parameters in addition to those accepted
    by :class:`.Optimizer`.

    For details of the update algorithm, see :class:`~mxnet.ndarray.adam_update`.

    Parameters
    ----------
    beta1 : float, optional
        Exponential decay rate for the first moment estimates.
    beta2 : float, optional
        Exponential decay rate for the second moment estimates.
    epsilon : float, optional
        Small value to avoid division by 0.
    lazy_update : bool, optional
       Default is True. If True, lazy updates are applied \
       if the storage types of weight and grad are both ``row_sparse``.
    """
    def __init__(self, learning_rate=0.001, beta1=0.9, beta2=0.999, epsilon=1e-8,
                 lazy_update=True, **kwargs):
        super(Adam, self).__init__(learning_rate=learning_rate, **kwargs)
        self.beta1 = beta1
        self.beta2 = beta2
        self.epsilon = epsilon
        self.lazy_update = lazy_update

    def create_state(self, index, weight):
        stype = weight.stype if self.lazy_update else 'default'
        return (zeros(weight.shape, weight.context, dtype=weight.dtype,
                      stype=stype),  # mean
                zeros(weight.shape, weight.context, dtype=weight.dtype,
                      stype=stype))  # variance

    def update(self, index, weight, grad, state):
        assert(isinstance(weight, NDArray))
        assert(isinstance(grad, NDArray))
        self._update_count(index)
        lr = self._get_lr(index)
        wd = self._get_wd(index)

        t = self._index_update_count[index]
        coef1 = 1. - self.beta1**t
        coef2 = 1. - self.beta2**t
        lr *= math.sqrt(coef2)/coef1

        kwargs = {'beta1': self.beta1, 'beta2': self.beta2, 'epsilon': self.epsilon,
                  'rescale_grad': self.rescale_grad}
        if self.clip_gradient:
            kwargs['clip_gradient'] = self.clip_gradient

        mean, var = state
        adam_update(weight, grad, mean, var, out=weight,
                    lazy_update=self.lazy_update, lr=lr, wd=wd, **kwargs)

@register
class AdaGrad(Optimizer):
    """AdaGrad optimizer.

    This class implements the AdaGrad optimizer described in *Adaptive Subgradient
    Methods for Online Learning and Stochastic Optimization*, and available at
    http://www.jmlr.org/papers/volume12/duchi11a/duchi11a.pdf.

    This optimizer updates each weight by::

        grad = clip(grad * rescale_grad, clip_gradient)
        history += square(grad)
        div = grad / sqrt(history + float_stable_eps)
        weight += (div + weight * wd) * -lr

    This optimizer accepts the following parameters in addition to those accepted
    by :class:`.Optimizer`.

    See Also
    ----------
    :meth:`mxnet.ndarray.sparse.adagrad_update`.

    Parameters
    ----------
    eps: float, optional
        Initial value of the history accumulator. Avoids division by 0.

    """
    def __init__(self, eps=1e-7, **kwargs):
        super(AdaGrad, self).__init__(**kwargs)
        self.float_stable_eps = eps

    def create_state(self, index, weight):
        return zeros(weight.shape, weight.context, stype=weight.stype)  # history

    def update(self, index, weight, grad, state):
        assert(isinstance(weight, NDArray))
        assert(isinstance(grad, NDArray))
        self._update_count(index)
        lr = self._get_lr(index)
        wd = self._get_wd(index)

        is_sparse = grad.stype == 'row_sparse'
        history = state

        if is_sparse:
            kwargs = {'epsilon': self.float_stable_eps,
                      'rescale_grad': self.rescale_grad}
            if self.clip_gradient:
                kwargs['clip_gradient'] = self.clip_gradient
            sparse.adagrad_update(weight, grad, history, out=weight, lr=lr, wd=wd, **kwargs)
        else:
            grad = grad * self.rescale_grad
            if self.clip_gradient is not None:
                grad = clip(grad, -self.clip_gradient, self.clip_gradient)
            history[:] += square(grad)
            div = grad / sqrt(history + self.float_stable_eps)
            weight[:] += (div + weight * wd) * -lr

@register
class RMSProp(Optimizer):
    """The RMSProp optimizer.

    Two versions of RMSProp are implemented:

    If ``centered=False``, we follow
    http://www.cs.toronto.edu/~tijmen/csc321/slides/lecture_slides_lec6.pdf by
    Tieleman & Hinton, 2012.
    For details of the update algorithm see :class:`~mxnet.ndarray.rmsprop_update`.

    If ``centered=True``, we follow http://arxiv.org/pdf/1308.0850v5.pdf (38)-(45)
    by Alex Graves, 2013.
    For details of the update algorithm see :class:`~mxnet.ndarray.rmspropalex_update`.

    This optimizer accepts the following parameters in addition to those accepted
    by :class:`.Optimizer`.

    Parameters
    ----------
    gamma1: float, optional
        A decay factor of moving average over past squared gradient.
    gamma2: float, optional
        A "momentum" factor. Only used if `centered`=``True``.
    epsilon : float, optional
        Small value to avoid division by 0.
    centered : bool, optional
        Flag to control which version of RMSProp to use.::

            True: will use Graves's version of `RMSProp`,
            False: will use Tieleman & Hinton's version of `RMSProp`.

    clip_weights : float, optional
        Clips weights into range ``[-clip_weights, clip_weights]``.
    """
    def __init__(self, learning_rate=0.001, gamma1=0.9, gamma2=0.9,
                 epsilon=1e-8, centered=False, clip_weights=None, **kwargs):
        super(RMSProp, self).__init__(learning_rate=learning_rate, **kwargs)
        self.gamma1 = gamma1
        self.gamma2 = gamma2
        self.centered = centered
        self.epsilon = epsilon
        self.clip_weights = clip_weights

    def create_state(self, index, weight):
        if self.centered:
            return (
                zeros(weight.shape, weight.context, stype=weight.stype),  # n
                zeros(weight.shape, weight.context, stype=weight.stype),  # g
                zeros(weight.shape, weight.context, stype=weight.stype))  # delta
        else:
            return (zeros(weight.shape, weight.context, stype=weight.stype),)  # n

    def update(self, index, weight, grad, state):
        assert(isinstance(weight, NDArray))
        assert(isinstance(grad, NDArray))
        self._update_count(index)
        lr = self._get_lr(index)
        wd = self._get_wd(index)

        kwargs = {'gamma1': self.gamma1, 'epsilon': self.epsilon,
                  'rescale_grad': self.rescale_grad}
        if self.centered:
            kwargs['gamma2'] = self.gamma2
        if self.clip_gradient:
            kwargs['clip_gradient'] = self.clip_gradient
        if self.clip_weights:
            kwargs['clip_weights'] = self.clip_weights

        if not self.centered:
            (n, ) = state
            rmsprop_update(
                weight, grad, n, out=weight, lr=lr, wd=wd, **kwargs)
        else:
            n, g, delta = state
            rmspropalex_update(weight, grad, n, g, delta, out=weight,
                               lr=lr, wd=wd, **kwargs)

@register
class AdaDelta(Optimizer):
    """The AdaDelta optimizer.

    This class implements AdaDelta, an optimizer described in  *ADADELTA: An adaptive
    learning rate method*, available at https://arxiv.org/abs/1212.5701.

    This optimizer updates each weight by::

        grad = clip(grad * rescale_grad + wd * weight, clip_gradient)
        acc_grad = rho * acc_grad + (1. - rho) * grad * grad
        delta = sqrt(acc_delta + epsilon) / sqrt(acc_grad + epsilon) * grad
        acc_delta = rho * acc_delta + (1. - rho) * delta * delta
        weight -= (delta + wd * weight)

    This optimizer accepts the following parameters in addition to those accepted
    by :class:`.Optimizer`.

    Parameters
    ----------
    rho: float
        Decay rate for both squared gradients and delta.
    epsilon : float
        Small value to avoid division by 0.
    """
    def __init__(self, rho=0.90, epsilon=1e-5, **kwargs):
        super(AdaDelta, self).__init__(**kwargs)
        self.rho = rho
        self.epsilon = epsilon

    def create_state(self, index, weight):
        return (zeros(weight.shape, weight.context),  # accumulated g
                zeros(weight.shape, weight.context))  # accumulated delta

    def update(self, index, weight, grad, state):
        assert(isinstance(weight, NDArray))
        assert(isinstance(grad, NDArray))
        wd = self._get_wd(index)
        self._update_count(index)

        # preprocess grad
        grad *= self.rescale_grad
        if self.clip_gradient is not None:
            grad = clip(grad, - self.clip_gradient, self.clip_gradient)

        # accumulated g and delta initlization
        acc_g, acc_delta = state

        # update g, delta
        acc_g[:] *= self.rho
        acc_g[:] += (1. - self.rho) * grad * grad
        current_delta = sqrt(acc_delta + self.epsilon) / sqrt(acc_g + self.epsilon) * grad
        acc_delta[:] *= self.rho
        acc_delta[:] += (1. - self.rho) * current_delta * current_delta

        # update weight
        weight[:] -= current_delta + wd * weight

#pylint: disable=invalid-name
#pylint: disable=line-too-long
@register
class Ftrl(Optimizer):
    """The Ftrl optimizer.

    Referenced from *Ad Click Prediction: a View from the Trenches*, available at
    http://dl.acm.org/citation.cfm?id=2488200.

    eta :
        .. math::
           \\eta_{t,i} = \\frac{learningrate}{\\beta+\\sqrt{\\sum_{s=1}^tg_{s,i}^2}}

    The optimizer updates the weight by::

        rescaled_grad = clip(grad * rescale_grad, clip_gradient)
        z += rescaled_grad - (sqrt(n + rescaled_grad**2) - sqrt(n)) * weight / learning_rate
        n += rescaled_grad**2
        w = (sign(z) * lamda1 - z) / ((beta + sqrt(n)) / learning_rate + wd) * (abs(z) > lamda1)

    If the storage types of weight, state and grad are all ``row_sparse``, \
    **sparse updates** are applied by::

        for row in grad.indices:
            rescaled_grad[row] = clip(grad[row] * rescale_grad, clip_gradient)
            z[row] += rescaled_grad[row] - (sqrt(n[row] + rescaled_grad[row]**2) - sqrt(n[row])) * weight[row] / learning_rate
            n[row] += rescaled_grad[row]**2
            w[row] = (sign(z[row]) * lamda1 - z[row]) / ((beta + sqrt(n[row])) / learning_rate + wd) * (abs(z[row]) > lamda1)

    The sparse update only updates the z and n for the weights whose row_sparse
    gradient indices appear in the current batch, rather than updating it for all
    indices. Compared with the original update, it can provide large
    improvements in model training throughput for some applications. However, it
    provides slightly different semantics than the original update, and
    may lead to different empirical results.

    For details of the update algorithm, see :class:`~mxnet.ndarray.ftrl_update`.

    This optimizer accepts the following parameters in addition to those accepted
    by :class:`.Optimizer`.

    Parameters
    ----------
    lamda1 : float, optional
        L1 regularization coefficient.
    learning_rate : float, optional
        The initial learning rate.
    beta : float, optional
        Per-coordinate learning rate correlation parameter.
    """

    def __init__(self, lamda1=0.01, learning_rate=0.1, beta=1, **kwargs):
        super(Ftrl, self).__init__(**kwargs)
        self.lamda1 = lamda1
        self.beta = beta
        self.lr = learning_rate

    def create_state(self, index, weight):
        return (zeros(weight.shape, weight.context, stype=weight.stype),  # z
                zeros(weight.shape, weight.context, stype=weight.stype))  # n

    def update(self, index, weight, grad, state):
        assert(isinstance(weight, NDArray))
        assert(isinstance(grad, NDArray))
        self._update_count(index)
        wd = self._get_wd(index)
        lr = self._get_lr(index)

        kwargs = {'lamda1': self.lamda1, 'beta': self.beta, 'rescale_grad': self.rescale_grad}
        if self.clip_gradient:
            kwargs['clip_gradient'] = self.clip_gradient

        # accumulated g and delta initialization
        z, n = state
        ftrl_update(weight, grad, z, n, out=weight,
                    lr=lr, wd=wd, **kwargs)

# pylint: enable=line-too-long
@register
class Adamax(Optimizer):
    """The AdaMax optimizer.

    It is a variant of Adam based on the infinity norm
    available at http://arxiv.org/abs/1412.6980 Section 7.

    The optimizer updates the weight by::

        grad = clip(grad * rescale_grad + wd * weight, clip_gradient)
        m = beta1 * m_t + (1 - beta1) * grad
        u = maximum(beta2 * u, abs(grad))
        weight -= lr / (1 - beta1**t) * m / u

    This optimizer accepts the following parameters in addition to those accepted
    by :class:`.Optimizer`.

    Parameters
    ----------
    beta1 : float, optional
        Exponential decay rate for the first moment estimates.
    beta2 : float, optional
        Exponential decay rate for the second moment estimates.
    """
    def __init__(self, learning_rate=0.002, beta1=0.9, beta2=0.999, **kwargs):
        super(Adamax, self).__init__(learning_rate=learning_rate, **kwargs)
        self.beta1 = beta1
        self.beta2 = beta2

    def create_state(self, index, weight):
        return (zeros(weight.shape, weight.context, dtype=weight.dtype),  # mean
                zeros(weight.shape, weight.context, dtype=weight.dtype))  # variance

    def update(self, index, weight, grad, state):
        assert(isinstance(weight, NDArray))
        assert(isinstance(grad, NDArray))
        self._update_count(index)
        lr = self._get_lr(index)
        wd = self._get_wd(index)

        t = self._index_update_count[index]
        lr /= (1. - self.beta1**t)

        # preprocess grad
        grad = grad * self.rescale_grad + wd * weight
        if self.clip_gradient is not None:
            grad = clip(grad, -self.clip_gradient, self.clip_gradient)

        # update m_t and u_t
        m_t, u_t = state
        m_t[:] *= self.beta1
        m_t[:] += (1. - self.beta1) * grad
        u_t[:] = maximum(self.beta2 * u_t, NDabs(grad))

        # update weight
        weight[:] -= lr * m_t / u_t

@register
class Nadam(Optimizer):
    """The Nesterov Adam optimizer.

    Much like Adam is essentially RMSprop with momentum,
    Nadam is Adam RMSprop with Nesterov momentum available
    at http://cs229.stanford.edu/proj2015/054_report.pdf.

    This optimizer accepts the following parameters in addition to those accepted
    by :class:`.Optimizer`.

    Parameters
    ----------
    beta1 : float, optional
        Exponential decay rate for the first moment estimates.
    beta2 : float, optional
        Exponential decay rate for the second moment estimates.
    epsilon : float, optional
        Small value to avoid division by 0.
    schedule_decay : float, optional
        Exponential decay rate for the momentum schedule
    """
    def __init__(self, learning_rate=0.001, beta1=0.9, beta2=0.999, epsilon=1e-8,
                 schedule_decay=0.004, **kwargs):
        super(Nadam, self).__init__(learning_rate=learning_rate, **kwargs)
        self.beta1 = beta1
        self.beta2 = beta2
        self.epsilon = epsilon
        self.schedule_decay = schedule_decay
        self.m_schedule = 1.

    def create_state(self, index, weight):
        return (zeros(weight.shape, weight.context, dtype=weight.dtype),  # mean
                zeros(weight.shape, weight.context, dtype=weight.dtype))  # variance

    def update(self, index, weight, grad, state):
        assert(isinstance(weight, NDArray))
        assert(isinstance(grad, NDArray))
        self._update_count(index)
        lr = self._get_lr(index)
        wd = self._get_wd(index)

        t = self._index_update_count[index]

        # preprocess grad
        grad = grad * self.rescale_grad + wd * weight
        if self.clip_gradient is not None:
            grad = clip(grad, -self.clip_gradient, self.clip_gradient)

        # warming momentum schedule
        momentum_t = self.beta1 * (1. - 0.5 * (pow(0.96, t * self.schedule_decay)))
        momentum_t_1 = self.beta1 * (1. - 0.5 * (pow(0.96, (t + 1) * self.schedule_decay)))
        self.m_schedule = self.m_schedule * momentum_t
        m_schedule_next = self.m_schedule * momentum_t_1

        # update m_t and v_t
        m_t, v_t = state
        m_t[:] *= self.beta1
        m_t[:] += (1. - self.beta1) * grad
        v_t[:] *= self.beta2
        v_t[:] += (1. - self.beta2) * grad * grad

        grad_prime = grad / (1. - self.m_schedule)
        m_t_prime = m_t / (1. - m_schedule_next)
        v_t_prime = v_t / (1. - pow(self.beta2, t))
        m_t_bar = (1. - momentum_t) * grad_prime + momentum_t_1 * m_t_prime

        # update weight
        weight[:] -= lr * m_t_bar / (sqrt(v_t_prime) + self.epsilon)

@register
class Test(Optimizer):
    """The Test optimizer"""
    def __init__(self, **kwargs):
        super(Test, self).__init__(**kwargs)

    def create_state(self, index, weight):
        """Creates a state to duplicate weight."""
        return zeros(weight.shape, weight.context)

    def update(self, index, weight, grad, state):
        """Performs w += rescale_grad * grad."""
        weight[:] += grad * self.rescale_grad
        state[:] = weight

# backward compatibility wrapper for Optimizer.CreateOptimizer
create = Optimizer.create_optimizer  # pylint: disable=invalid-name


def _as_classic(a, allow_np):
    # TODO(junwu): This is a temp solution for allowing converting
    # np.ndarray to mx.nd.NDArray to be fed into the optimizer since
    # users may have custom optimizers implemented using mx.nd.NDArray ops.
    from ..numpy import ndarray as np_ndarray
    if isinstance(a, (tuple, list)):
        if any(isinstance(x, np_ndarray) for x in a):
            if allow_np:
                return [x.as_nd_ndarray() for x in a]
            else:
                raise ValueError('Converting np.ndarray to mx.nd.NDArray is not allowed')
    else:
        if isinstance(a, np_ndarray):
            if allow_np:
                return a.as_nd_ndarray()
            else:
                raise ValueError('Converting np.ndarray to mx.nd.NDArray is not allowed')
    return a



class Updater(object):
    """Updater for kvstore."""
    def __init__(self, optimizer):
        self.optimizer = optimizer
        self.states = {}
        self.states_synced = {}
        self.aggregate_updates = optimizer.aggregate_num > 0

    def __call__(self, index, grad, weight):
        """Updates weight given gradient and index."""
        allow_np = self.optimizer.allow_np_array if hasattr(self.optimizer, "allow_np_array") else is_np_array()
        if not isinstance(index, (list, tuple)):
            indices = [index]
            grads = [_as_classic(grad, allow_np)]
            weights = [_as_classic(weight, allow_np)]
        else:
            indices = index
            grads = _as_classic(grad, allow_np)
            weights = _as_classic(weight, allow_np)
        if weights:
            self.optimizer._set_current_context(weights[0].context.device_id)
        for i, idx in enumerate(indices):
            # convert ctypes.char_p.value back to python str if needed
            if isinstance(idx, bytes):
                indices[i] = py_str(idx)
                idx = indices[i]
            if idx not in self.states:
                self.states[idx] = self.optimizer.create_state_multi_precision(idx, weights[i])
                self.states_synced[idx] = True
            elif not self.states_synced[idx]:
                self.states[idx] = \
                    self.sync_state_context(self.states[idx], weights[i].context)
                self.states_synced[idx] = True
        if self.aggregate_updates:
            # segregate values based on type
            type_map = {}
            for i, w, g in zip(indices, weights, grads):
                if w.dtype in type_map:
                    type_map[w.dtype].append((i, w, g))
                else:
                    type_map[w.dtype] = [(i, w, g)]
            for idx in type_map:
                current_index = 0
                indices, weights, grads = zip(*type_map[idx])
                while current_index < len(indices):
                    states = []
                    step = min(self.optimizer.aggregate_num, len(indices) - current_index)
                    for j in range(step):
                        states.append(self.states[indices[current_index + j]])
                    self.optimizer.update_multi_precision(
                        indices[current_index:current_index + self.optimizer.aggregate_num],
                        weights[current_index:current_index + self.optimizer.aggregate_num],
                        grads[current_index:current_index + self.optimizer.aggregate_num],
                        states)
                    current_index += self.optimizer.aggregate_num
        else:
            for i, w, g in zip(indices, weights, grads):
                self.optimizer.update_multi_precision(i, w, g, self.states[i])

    def sync_state_context(self, state, context):
        """sync state context."""
        if isinstance(state, NDArray):
            return state.as_in_context(context)
        elif isinstance(state, (tuple, list)):
            synced_state = (self.sync_state_context(i, context) for i in state)
            if isinstance(state, tuple):
                return tuple(synced_state)
            else:
                return list(synced_state)
        else:
            return state

    def set_states(self, states):
        """Sets updater states."""
        states = pickle.loads(states)
        if isinstance(states, tuple) and len(states) == 2:
            self.states, self.optimizer = states
        else:
            self.states = states
        self.states_synced = dict.fromkeys(self.states.keys(), False)

    def get_states(self, dump_optimizer=False):
        """Gets updater states.

        Parameters
        ----------
        dump_optimizer : bool, default False
            Whether to also save the optimizer itself. This would also save optimizer
            information such as learning rate and weight decay schedules.
        """
        return pickle.dumps((self.states, self.optimizer) if dump_optimizer else self.states)

def get_updater(optimizer):
    """Returns a closure of the updater needed for kvstore.

    Parameters
    ----------
    optimizer: Optimizer
         The optimizer.

    Returns
    -------
    updater: function
         The closure of the updater.
    """
    return Updater(optimizer)<|MERGE_RESOLUTION|>--- conflicted
+++ resolved
@@ -34,24 +34,15 @@
                        multi_sgd_update, multi_sgd_mom_update, multi_mp_sgd_update,
                        multi_mp_sgd_mom_update, preloaded_multi_sgd_update,
                        preloaded_multi_sgd_mom_update, preloaded_multi_mp_sgd_update,
-<<<<<<< HEAD
-                       preloaded_multi_mp_sgd_mom_update)
+                       preloaded_multi_mp_sgd_mom_update, lamb_update_phase1, lamb_update_phase2)
 from ..ndarray.contrib import (multi_lamb_update, multi_mp_lamb_update)
-=======
-                       preloaded_multi_mp_sgd_mom_update, lamb_update_phase1, lamb_update_phase2)
->>>>>>> 32a9baac
 from ..ndarray import sparse
 from ..random import normal
 from ..util import is_np_array
 
 __all__ = [
-<<<<<<< HEAD
-    'AdaDelta', 'AdaGrad', 'Adam', 'Adamax', 'DCASGD', 'FTML', 'Ftrl', 'multiLAMB', 'LARS', 
-    'LBSGD', 'NAG', 'NDabs', 'Nadam', 'Optimizer', 'RMSProp', 'SGD', 'SGLD', 'Signum',
-=======
     'AdaDelta', 'AdaGrad', 'Adam', 'Adamax', 'DCASGD', 'FTML', 'Ftrl', 'LARS', 'LBSGD',
-    'NAG', 'NDabs', 'Nadam', 'Optimizer', 'RMSProp', 'SGD', 'SGLD', 'Signum', 'LAMB',
->>>>>>> 32a9baac
+    'multiLAMB', 'NAG', 'NDabs', 'Nadam', 'Optimizer', 'RMSProp', 'SGD', 'SGLD', 'Signum', 'LAMB',
     'Test', 'Updater', 'ccSGD', 'create', 'get_updater', 'register'
 ]
 
