--- conflicted
+++ resolved
@@ -5,25 +5,19 @@
 using namespace cxxnet;
 
 int main( void ){
-<<<<<<< HEAD
-    float a[100]={10}, b[100] = {1};
-=======
     float a[20] = {0};
     float b[20] = {0};
     float c[20] = {0};
->>>>>>> 9ab92d18
     Shape<2> s;
     s.stride_ = 5;
-    s[0] = 4;
-    s[1] = 5;
+    s[0] = 5;
+    s[1] = 4;
     #ifdef __CUDACC__
     printf("CUDA!\n");
     #endif
     CTensor2D mat1( &a[0], s );
     CTensor2D mat2( &b[0], s );
     CTensor2D mat3( &c[0], s );
-
-<<<<<<< HEAD
 
     CTensor2D mat( &a[0], s );
     CTensor2D matb( &b[0], s );
@@ -36,7 +30,7 @@
     printf( "%f,%f\n", ms[0][0], ms[1][0] );
     printf( "%f,%f\n", mat[0][0], mat[1][0] );
     printf( "%f,%f\n", matb[0][0], matb[1][0] );
-=======
+
     mat1[0][0] = 10;
     mat1[0][1] = 20;
 
@@ -44,8 +38,8 @@
     mat2[2][0] = 6;
 
     Map<sv::saveto, op::plus>(mat3, mat1, mat2);
-    for (int i = 0; i < s[0]; ++i) {
-        for (int j = 0; j < s[1]; ++j) {
+    for (unsigned i = 0; i < s[1]; ++i) {
+        for (unsigned j = 0; j < s[0]; ++j) {
             printf("%.2f ", mat3[i][j]);
         }
         printf("\n");
@@ -59,6 +53,6 @@
     // printf("%ld\n", ms.dptr - mat.dptr);
     // printf( "%f,%f\n", ms[0][0], ms[1][0] );
     // printf( "%f,%f\n", mat[0][0], mat[1][0] );
->>>>>>> 9ab92d18
+    
     return 0;
 }