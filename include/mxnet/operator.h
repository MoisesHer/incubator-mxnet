/*!
 *  Copyright (c) 2015 by Contributors
 * \file operator.h
 * \brief operator interface of mxnet
 * \author Naiyan Wang
 */
#ifndef MXNET_OPERATOR_H_
#define MXNET_OPERATOR_H_
// this file will be seen by cuda, no c++11 for now
#include <dmlc/base.h>
#include <vector>
#include "./base.h"
#if DMLC_USE_CXX11
#include "./narray.h"
#include "./dag_engine.h"
#endif
#include "./symbolic.h"

namespace mxnet {
/*! \brief option to pass into the forward function */
struct Option {
  /*! \brief whether it is training phase*/
  int is_train;
};

/*! \brief operation request type to Forward and Backward */
enum OpReqType {
  /*! \brief no operation, do not write anything */
  kNullOp,
  /*! \brief write gradient to provided space */
  kWriteTo,
  /*!
   * \brief perform an inplace write,
   * Target shares memory with one of input arguments.
   * This option only happen when
   */
  kWriteInplace,
  /*! \brief add to the provided space */
  kAddTo
};
/*!
 * \brief StaticOperator interface
 *  StaticOperator is a stateful object that can be used to call forward and backprop
 *
 *  This interface relies on pre-allocated memory in TBlob, the caller need to set
 *  the memory region in TBlob correctly before calling Forward and Backward
 *
 * \sa TBlob, TShape
 */
class StaticOperator {
 public:
  /*! \brief destructor */
  virtual ~StaticOperator() {}
  /*!
   * \brief perform a forward operation of StaticOperator, save the output to TBlob.
   * \param opt option on Forward such as whether this is training phase.
   * \param ctx runtime context
   * \param in_data array of input data, it is const
   * \param req the request types of saving operation, can only be kWriteTo or kWriteInplace.
   * \param out_data array of output data, pointer is used to indicate that this is holder
   *        the space of TBlob in out_data must be pre-allocated with InferShape
   * \sa OpReqType
   */
  virtual void Forward(Option opt,
                       RunContext ctx,
                       const std::vector<TBlob> &in_data,
                       const std::vector<OpReqType> &req,
                       const std::vector<TBlob> &out_data) = 0;
  /*!
   * \brief Perform a backward Operation, write gradient to the in_grad.
   * \param ctx runtime context
<<<<<<< HEAD
   * \param out_grad the gradient value we get from output of the StaticOperator
   * \param in_data the array of input data.
   * \param out_data the array of output data.
   * \param req request types of the saving operation, can be all types.
   * \param in_grad the array of gradient we need to write to.
   * \sa OpReqType
   */
  virtual void Backward(RunContext ctx,
=======
   * \param grad_next the gradient value we get from output of the StaticOperator
   * \param in_data the array of input data
   * \param out_data the array of output data
   * \param out_grad array of output gradient, there could be three possible TBlob
   *  in the each element in the array
   * \param req request types of the gradient saving operation
   *                  only inplace will change input data
   * \sa GradReqType
   */
  virtual void Backward(RunContext ctx,
                        const std::vector<TBlob> &grad_next,
                        const std::vector<TBlob> &in_data,
                        const std::vector<TBlob> &out_data,
>>>>>>> 0cf889cb
                        const std::vector<TBlob> &out_grad,
                        const std::vector<TBlob> &in_data,
                        const std::vector<TBlob> &out_data,
                        const std::vector<OpReqType> &req,
                        const std::vector<TBlob> &in_grad) = 0;
};

#if DMLC_USE_CXX11
/*!
 * \brief Operator interface.
 *  Operator is an object can have Forward and Backward function.
 *
 *  It can be created from
 */
class Operator {
 public:
  /*! \brief destructor */
  virtual ~Operator() {}
  /*!
   * \brief Perform a Forward operation of Operator
   *  After this operation, user can get the result by using function head.
   */
  virtual void Forward() = 0;
  /*!
<<<<<<< HEAD
   * \brief Perform a Backward operation of the Operator.
   * This must be called after Forward.
   * After this operation, NArrays specified by grad_in_args_store will be updated accordingly.
   */
  virtual void Backward() = 0;
  /*! \return get array of heads in the operator */
  virtual const std::vector<NArray> &head() const = 0;
=======
   * \brief perform a backward operation of the operator to get the gradient
   *        This method only pushes an execution request to the DAG engine, and
   *        return immediately. Actual execution is conducted by the DAG engine.
   * \param ctx runtime context
   * \param grad_next the gradient value of the output of the operator, used by chain rule.
   * \param in_data the array of input data
   * \param out_data the array of output data
   * \param out_grad array of output gradient
   * \param req request types of the gradient saving operation
   *                  only inplace will change input data
   * \sa GradReqType, NArray
   */
  virtual void Backward(RunContext ctx,
                        const std::vector<NArray> &grad_next,
                        const std::vector<NArray> &in_data,
                        const std::vector<NArray> &out_data,
                        const std::vector<NArray> &out_grad,
                        const std::vector<GradReqType> &req) = 0;
>>>>>>> 0cf889cb
  /*!
   * \brief Create an operator by bind symbol with context and arguments.
   *  If user do not want to compute the gradients of i-th argument, grad_req_type[i] can be kNullOp.
   *
   * \param ctx the context of binding.
   * \param symbol the symbol that specifies the output of Forward pass.
   * \param in_args the NArray that stores the input arguments to the symbol.
   * \param grad_in_args_store NArray that is used to store the gradient output of the input arguments.
   * \param grad_req_type requirment type of gradient saving. Can only be in {kNullOp, kAddTo, kWriteTo}.
   */
  static Operator *Bind(Symbol symbol,
                        Context ctx,
                        const std::vector<NArray> &in_args,
                        const std::vector<NArray> &grad_in_args_store,
                        const std::vector<OpReqType> &grad_req_type);
};  // class operator
#endif
}  // namespace mxnet
#endif  // MXNET_OPERATOR_H_<|MERGE_RESOLUTION|>--- conflicted
+++ resolved
@@ -69,7 +69,6 @@
   /*!
    * \brief Perform a backward Operation, write gradient to the in_grad.
    * \param ctx runtime context
-<<<<<<< HEAD
    * \param out_grad the gradient value we get from output of the StaticOperator
    * \param in_data the array of input data.
    * \param out_data the array of output data.
@@ -78,21 +77,14 @@
    * \sa OpReqType
    */
   virtual void Backward(RunContext ctx,
-=======
-   * \param grad_next the gradient value we get from output of the StaticOperator
-   * \param in_data the array of input data
-   * \param out_data the array of output data
-   * \param out_grad array of output gradient, there could be three possible TBlob
-   *  in the each element in the array
-   * \param req request types of the gradient saving operation
-   *                  only inplace will change input data
-   * \sa GradReqType
-   */
-  virtual void Backward(RunContext ctx,
-                        const std::vector<TBlob> &grad_next,
+                        const std::vector<TBlob> &out_grad,
                         const std::vector<TBlob> &in_data,
                         const std::vector<TBlob> &out_data,
->>>>>>> 0cf889cb
+                        const std::vector<OpReqType> &req,
+                        const std::vector<TBlob> &in_grad) = 0;
+};
+
+#if DMLC_USE_CXX11
                         const std::vector<TBlob> &out_grad,
                         const std::vector<TBlob> &in_data,
                         const std::vector<TBlob> &out_data,
@@ -117,7 +109,6 @@
    */
   virtual void Forward() = 0;
   /*!
-<<<<<<< HEAD
    * \brief Perform a Backward operation of the Operator.
    * This must be called after Forward.
    * After this operation, NArrays specified by grad_in_args_store will be updated accordingly.
@@ -125,26 +116,6 @@
   virtual void Backward() = 0;
   /*! \return get array of heads in the operator */
   virtual const std::vector<NArray> &head() const = 0;
-=======
-   * \brief perform a backward operation of the operator to get the gradient
-   *        This method only pushes an execution request to the DAG engine, and
-   *        return immediately. Actual execution is conducted by the DAG engine.
-   * \param ctx runtime context
-   * \param grad_next the gradient value of the output of the operator, used by chain rule.
-   * \param in_data the array of input data
-   * \param out_data the array of output data
-   * \param out_grad array of output gradient
-   * \param req request types of the gradient saving operation
-   *                  only inplace will change input data
-   * \sa GradReqType, NArray
-   */
-  virtual void Backward(RunContext ctx,
-                        const std::vector<NArray> &grad_next,
-                        const std::vector<NArray> &in_data,
-                        const std::vector<NArray> &out_data,
-                        const std::vector<NArray> &out_grad,
-                        const std::vector<GradReqType> &req) = 0;
->>>>>>> 0cf889cb
   /*!
    * \brief Create an operator by bind symbol with context and arguments.
    *  If user do not want to compute the gradients of i-th argument, grad_req_type[i] can be kNullOp.
