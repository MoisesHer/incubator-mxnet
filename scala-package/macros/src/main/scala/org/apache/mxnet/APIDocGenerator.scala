/*
 * Licensed to the Apache Software Foundation (ASF) under one or more
 * contributor license agreements.  See the NOTICE file distributed with
 * this work for additional information regarding copyright ownership.
 * The ASF licenses this file to You under the Apache License, Version 2.0
 * (the "License"); you may not use this file except in compliance with
 * the License.  You may obtain a copy of the License at
 *
 *    http://www.apache.org/licenses/LICENSE-2.0
 *
 * Unless required by applicable law or agreed to in writing, software
 * distributed under the License is distributed on an "AS IS" BASIS,
 * WITHOUT WARRANTIES OR CONDITIONS OF ANY KIND, either express or implied.
 * See the License for the specific language governing permissions and
 * limitations under the License.
 */

package org.apache.mxnet

import java.io._
import java.security.MessageDigest

import scala.collection.mutable.ListBuffer

/**
  * This object will generate the Scala documentation of the new Scala API
  * Two file namely: SymbolAPIBase.scala and NDArrayAPIBase.scala
  * The code will be executed during Macros stage and file live in Core stage
  */
private[mxnet] object APIDocGenerator extends GeneratorBase {

  def main(args: Array[String]): Unit = {
    val FILE_PATH = args(0)
    val hashCollector = ListBuffer[String]()
    hashCollector += typeSafeClassGen(FILE_PATH, true)
    hashCollector += typeSafeClassGen(FILE_PATH, false)
    hashCollector += nonTypeSafeClassGen(FILE_PATH, true)
    hashCollector += nonTypeSafeClassGen(FILE_PATH, false)
    hashCollector += javaClassGen(FILE_PATH)
    val finalHash = hashCollector.mkString("\n")
  }

  def MD5Generator(input: String): String = {
    val md = MessageDigest.getInstance("MD5")
    md.update(input.getBytes("UTF-8"))
    val digest = md.digest()
    org.apache.commons.codec.binary.Base64.encodeBase64URLSafeString(digest)
  }

  def typeSafeClassGen(FILE_PATH: String, isSymbol: Boolean): String = {
    val generated = typeSafeFunctionsToGenerate(isSymbol, isContrib = false)
      .map { func =>
        val scalaDoc = generateAPIDocFromBackend(func)
        val decl = generateAPISignature(func, isSymbol)
        s"$scalaDoc\n$decl"
      }

    writeFile(
      FILE_PATH,
      if (isSymbol) "SymbolAPIBase" else "NDArrayAPIBase",
      "package org.apache.mxnet",
      generated)
  }

  def nonTypeSafeClassGen(FILE_PATH: String, isSymbol: Boolean): String = {
    val absFuncs = functionsToGenerate(isSymbol, isContrib = false)
      .map { func =>
        val scalaDoc = generateAPIDocFromBackend(func, false)
        if (isSymbol) {
          s"""$scalaDoc
             |def ${func.name}(name : String = null, attr : Map[String, String] = null)
             |    (args : org.apache.mxnet.Symbol*)(kwargs : Map[String, Any] = null):
             |    org.apache.mxnet.Symbol
           """.stripMargin
        } else {
          s"""$scalaDoc
             |def ${func.name}(kwargs: Map[String, Any] = null)
             |    (args: Any*): org.apache.mxnet.NDArrayFuncReturn
             |
             |$scalaDoc
             |def ${func.name}(args: Any*): org.apache.mxnet.NDArrayFuncReturn
           """.stripMargin
        }
      }

    writeFile(
      FILE_PATH,
      if (isSymbol) "SymbolBase" else "NDArrayBase",
      "package org.apache.mxnet",
      absFuncs)
  }

<<<<<<< HEAD
  def javaClassGen(filePath : String) : String = {
    val notGenerated = Set("Custom")
    val absClassFunctions = functionsToGenerate(false, false, true)
    val absFuncs = absClassFunctions.filterNot(ele => notGenerated.contains(ele.name))
      .groupBy(_.name.toLowerCase).map(ele => {
      /* Pattern matching for not generating deprecated method
       * Group all method name in lowercase
       * Kill the capital lettered method such as Cast vs cast
       * As it defined by default it deprecated
       */
      if (ele._2.length == 1) ele._2.head
      else {
        if (ele._2.head.name.head.isLower) ele._2.head
        else ele._2.last
      }
    }).map(absClassFunction => {
        generateJavaAPISignature(absClassFunction)
      }).toSeq
    val packageName = "NDArrayBase"
    val packageDef = "package org.apache.mxnet.javaapi"
    writeFile(filePath + "javaapi/", packageName, packageDef, absFuncs)
  }

=======
>>>>>>> 7baad6fc
  def generateAPIDocFromBackend(func: Func, withParam: Boolean = true): String = {
    val desc = func.desc.split("\n")
      .mkString("  * <pre>\n", "\n  * ", "  * </pre>\n")

    val params = func.listOfArgs.map { absClassArg =>
      s"  * @param ${absClassArg.safeArgName}\t\t${absClassArg.argDesc}"
    }

    val returnType = s"  * @return ${func.returnType}"

    if (withParam) {
      s"""  /**
         |$desc
         |${params.mkString("\n")}
         |$returnType
         |  */""".stripMargin
<<<<<<< HEAD
    } else {
      s"""  /**
         |$desc
         |$returnType
         |  */""".stripMargin
    }
  }

  def generateAPISignature(func: Func, isSymbol: Boolean): String = {
    val argDef = ListBuffer[String]()

    argDef ++= typedFunctionCommonArgDef(func)

    if (isSymbol) {
      argDef += "name : String = null"
      argDef += "attr : Map[String, String] = null"
    } else {
      argDef += "out : Option[NDArray] = None"
=======
    } else {
      s"""  /**
         |$desc
         |$returnType
         |  */""".stripMargin
>>>>>>> 7baad6fc
    }

    val returnType = func.returnType

    s"""@Experimental
       |def ${func.name} (${argDef.mkString(", ")}): $returnType""".stripMargin
  }

<<<<<<< HEAD
  def generateJavaAPISignature(func : Func) : String = {
    val useParamObject = func.listOfArgs.count(arg => arg.isOptional) >= 2
    var argDef = ListBuffer[String]()
    var classDef = ListBuffer[String]()
    var requiredParam = ListBuffer[String]()
    func.listOfArgs.foreach(absClassArg => {
      val currArgName = absClassArg.safeArgName
      // scalastyle:off
      if (absClassArg.isOptional && useParamObject) {
        classDef +=
          s"""private var $currArgName: ${absClassArg.argType} = null
             |/**
             | * @param $currArgName\t\t${absClassArg.argDesc}
             | */
             |def set${currArgName.capitalize}($currArgName : ${absClassArg.argType}): ${func.name}Param = {
             |  this.$currArgName = $currArgName
             |  this
             | }""".stripMargin
      }
      else {
        requiredParam += s"  * @param $currArgName\t\t${absClassArg.argDesc}"
        argDef += s"$currArgName : ${absClassArg.argType}"
      }
      classDef += s"def get${currArgName.capitalize}() = this.$currArgName"
      // scalastyle:on
    })
    val experimentalTag = "@Experimental"
    val returnType = "Array[NDArray]"
    val scalaDoc = generateAPIDocFromBackend(func)
    val scalaDocNoParam = generateAPIDocFromBackend(func, false)
    if(useParamObject) {
      classDef +=
        s"""private var out : org.apache.mxnet.NDArray = null
           |def setOut(out : NDArray) : ${func.name}Param = {
           |  this.out = out
           |  this
           | }
           | def getOut() = this.out
           | """.stripMargin
      s"""$scalaDocNoParam
         | $experimentalTag
         | def ${func.name}(po: ${func.name}Param) : $returnType
         | /**
         | * This Param Object is specifically used for ${func.name}
         | ${requiredParam.mkString("\n")}
         | */
         | class ${func.name}Param(${argDef.mkString(",")}) {
         |  ${classDef.mkString("\n  ")}
         | }""".stripMargin
    } else {
      argDef += "out : NDArray"
      s"""$scalaDoc
         |$experimentalTag
         | def ${func.name}(${argDef.mkString(", ")}) : $returnType
         | """.stripMargin
    }
  }

  def writeFile(FILE_PATH: String, className: String, packageDef: String,
                absFuncs: Seq[String]): String = {

    val finalStr =
      s"""/*
         |* Licensed to the Apache Software Foundation (ASF) under one or more
         |* contributor license agreements.  See the NOTICE file distributed with
         |* this work for additional information regarding copyright ownership.
         |* The ASF licenses this file to You under the Apache License, Version 2.0
         |* (the "License"); you may not use this file except in compliance with
         |* the License.  You may obtain a copy of the License at
         |*
         |*    http://www.apache.org/licenses/LICENSE-2.0
         |*
         |* Unless required by applicable law or agreed to in writing, software
         |* distributed under the License is distributed on an "AS IS" BASIS,
         |* WITHOUT WARRANTIES OR CONDITIONS OF ANY KIND, either express or implied.
         |* See the License for the specific language governing permissions and
         |* limitations under the License.
         |*/
         |
         |$packageDef
         |
         |import org.apache.mxnet.annotation.Experimental
         |
         |// scalastyle:off
         |abstract class $className {
         |${absFuncs.mkString("\n")}
         |}""".stripMargin

=======
  def generateAPISignature(func: Func, isSymbol: Boolean): String = {
    val argDef = ListBuffer[String]()

    argDef ++= typedFunctionCommonArgDef(func)

    if (isSymbol) {
      argDef += "name : String = null"
      argDef += "attr : Map[String, String] = null"
    } else {
      argDef += "out : Option[NDArray] = None"
    }

    val returnType = func.returnType

    s"""@Experimental
       |def ${func.name} (${argDef.mkString(", ")}): $returnType""".stripMargin
  }

  def writeFile(FILE_PATH: String, className: String, packageDef: String,
                absFuncs: Seq[String]): String = {

    val finalStr =
      s"""/*
         |* Licensed to the Apache Software Foundation (ASF) under one or more
         |* contributor license agreements.  See the NOTICE file distributed with
         |* this work for additional information regarding copyright ownership.
         |* The ASF licenses this file to You under the Apache License, Version 2.0
         |* (the "License"); you may not use this file except in compliance with
         |* the License.  You may obtain a copy of the License at
         |*
         |*    http://www.apache.org/licenses/LICENSE-2.0
         |*
         |* Unless required by applicable law or agreed to in writing, software
         |* distributed under the License is distributed on an "AS IS" BASIS,
         |* WITHOUT WARRANTIES OR CONDITIONS OF ANY KIND, either express or implied.
         |* See the License for the specific language governing permissions and
         |* limitations under the License.
         |*/
         |
         |$packageDef
         |
         |import org.apache.mxnet.annotation.Experimental
         |
         |// scalastyle:off
         |abstract class $className {
         |${absFuncs.mkString("\n")}
         |}""".stripMargin

>>>>>>> 7baad6fc
    val pw = new PrintWriter(new File(FILE_PATH + s"$className.scala"))
    pw.write(finalStr)
    pw.close()
    MD5Generator(finalStr)
  }

}<|MERGE_RESOLUTION|>--- conflicted
+++ resolved
@@ -90,7 +90,6 @@
       absFuncs)
   }
 
-<<<<<<< HEAD
   def javaClassGen(filePath : String) : String = {
     val notGenerated = Set("Custom")
     val absClassFunctions = functionsToGenerate(false, false, true)
@@ -114,8 +113,6 @@
     writeFile(filePath + "javaapi/", packageName, packageDef, absFuncs)
   }
 
-=======
->>>>>>> 7baad6fc
   def generateAPIDocFromBackend(func: Func, withParam: Boolean = true): String = {
     val desc = func.desc.split("\n")
       .mkString("  * <pre>\n", "\n  * ", "  * </pre>\n")
@@ -132,7 +129,6 @@
          |${params.mkString("\n")}
          |$returnType
          |  */""".stripMargin
-<<<<<<< HEAD
     } else {
       s"""  /**
          |$desc
@@ -151,13 +147,7 @@
       argDef += "attr : Map[String, String] = null"
     } else {
       argDef += "out : Option[NDArray] = None"
-=======
-    } else {
-      s"""  /**
-         |$desc
-         |$returnType
-         |  */""".stripMargin
->>>>>>> 7baad6fc
+
     }
 
     val returnType = func.returnType
@@ -166,7 +156,6 @@
        |def ${func.name} (${argDef.mkString(", ")}): $returnType""".stripMargin
   }
 
-<<<<<<< HEAD
   def generateJavaAPISignature(func : Func) : String = {
     val useParamObject = func.listOfArgs.count(arg => arg.isOptional) >= 2
     var argDef = ListBuffer[String]()
@@ -255,56 +244,7 @@
          |${absFuncs.mkString("\n")}
          |}""".stripMargin
 
-=======
-  def generateAPISignature(func: Func, isSymbol: Boolean): String = {
-    val argDef = ListBuffer[String]()
-
-    argDef ++= typedFunctionCommonArgDef(func)
-
-    if (isSymbol) {
-      argDef += "name : String = null"
-      argDef += "attr : Map[String, String] = null"
-    } else {
-      argDef += "out : Option[NDArray] = None"
-    }
-
-    val returnType = func.returnType
-
-    s"""@Experimental
-       |def ${func.name} (${argDef.mkString(", ")}): $returnType""".stripMargin
-  }
-
-  def writeFile(FILE_PATH: String, className: String, packageDef: String,
-                absFuncs: Seq[String]): String = {
-
-    val finalStr =
-      s"""/*
-         |* Licensed to the Apache Software Foundation (ASF) under one or more
-         |* contributor license agreements.  See the NOTICE file distributed with
-         |* this work for additional information regarding copyright ownership.
-         |* The ASF licenses this file to You under the Apache License, Version 2.0
-         |* (the "License"); you may not use this file except in compliance with
-         |* the License.  You may obtain a copy of the License at
-         |*
-         |*    http://www.apache.org/licenses/LICENSE-2.0
-         |*
-         |* Unless required by applicable law or agreed to in writing, software
-         |* distributed under the License is distributed on an "AS IS" BASIS,
-         |* WITHOUT WARRANTIES OR CONDITIONS OF ANY KIND, either express or implied.
-         |* See the License for the specific language governing permissions and
-         |* limitations under the License.
-         |*/
-         |
-         |$packageDef
-         |
-         |import org.apache.mxnet.annotation.Experimental
-         |
-         |// scalastyle:off
-         |abstract class $className {
-         |${absFuncs.mkString("\n")}
-         |}""".stripMargin
-
->>>>>>> 7baad6fc
+
     val pw = new PrintWriter(new File(FILE_PATH + s"$className.scala"))
     pw.write(finalStr)
     pw.close()
